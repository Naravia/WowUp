import { app, BrowserWindow, ipcMain, IpcMainInvokeEvent, Settings, shell } from "electron";
import * as fs from "fs-extra";
import * as path from "path";
import * as _ from "lodash";
import * as admZip from "adm-zip";
import * as pLimit from "p-limit";
import * as nodeDiskInfo from "node-disk-info";
import { map } from "lodash";
import { readdir } from "fs";
import axios from "axios";
import * as log from "electron-log";
import * as globrex from "globrex";

import {
  IPC_LIST_DIRECTORIES_CHANNEL,
  IPC_SHOW_DIRECTORY,
  IPC_PATH_EXISTS_CHANNEL,
  IPC_CURSE_GET_SCAN_RESULTS,
  IPC_WOWUP_GET_SCAN_RESULTS,
  IPC_UNZIP_FILE_CHANNEL,
  IPC_COPY_FILE_CHANNEL,
  IPC_DELETE_DIRECTORY_CHANNEL,
  IPC_READ_FILE_CHANNEL,
  IPC_WRITE_FILE_CHANNEL,
  IPC_GET_ASSET_FILE_PATH,
  IPC_DOWNLOAD_FILE_CHANNEL,
  IPC_CREATE_DIRECTORY_CHANNEL,
  IPC_STAT_FILES_CHANNEL,
  IPC_CREATE_TRAY_MENU_CHANNEL,
  IPC_LIST_DISKS_WIN32,
  IPC_CREATE_APP_MENU_CHANNEL,
  IPC_MINIMIZE_WINDOW,
  IPC_MAXIMIZE_WINDOW,
  IPC_CLOSE_WINDOW,
  IPC_RESTART_APP,
  IPC_QUIT_APP,
  IPC_WINDOW_LEAVE_FULLSCREEN,
  IPC_GET_ZOOM_FACTOR,
  IPC_SET_ZOOM_LIMITS,
  IPC_SET_ZOOM_FACTOR,
  IPC_GET_APP_VERSION,
  IPC_GET_LOCALE,
  IPC_GET_LAUNCH_ARGS,
  IPC_GET_LOGIN_ITEM_SETTINGS,
  IPC_SET_LOGIN_ITEM_SETTINGS,
  IPC_SET_AS_DEFAULT_PROTOCOL_CLIENT,
  IPC_REMOVE_AS_DEFAULT_PROTOCOL_CLIENT,
  IPC_LIST_ENTRIES,
  IPC_LIST_FILES_CHANNEL,
  IPC_READDIR,
  APP_PROTOCOL_NAME,
} from "./src/common/constants";
import { CurseScanResult } from "./src/common/curse/curse-scan-result";
import { CurseFolderScanner } from "./src/common/curse/curse-folder-scanner";

import { WowUpFolderScanner } from "./src/common/wowup/wowup-folder-scanner";
import { WowUpScanResult } from "./src/common/wowup/wowup-scan-result";
import { UnzipRequest } from "./src/common/models/unzip-request";
import { FsDirent, FsStats } from "./src/common/models/ipc-events";
import { CopyFileRequest } from "./src/common/models/copy-file-request";
import { DownloadStatus } from "./src/common/models/download-status";
import { DownloadStatusType } from "./src/common/models/download-status-type";
import { DownloadRequest } from "./src/common/models/download-request";
import { SystemTrayConfig } from "./src/common/wowup/system-tray-config";
import { MenuConfig } from "./src/common/wowup/menu-config";
import { createTray } from "./system-tray";
import { createAppMenu } from "./app-menu";
import { RendererChannels } from "./src/common/wowup";

interface SymlinkDir {
  original: fs.Dirent;
  originalPath: string;
  realPath: string;
  isDir: boolean;
}

async function getSymlinkDirs(basePath: string, files: fs.Dirent[]): Promise<SymlinkDir[]> {
  // Find and resolve symlinks found and return the folder names as
  const symlinks = _.filter(files, (file) => file.isSymbolicLink());
  const symlinkDirs: SymlinkDir[] = _.map(symlinks, (sym) => {
    return {
      original: sym,
      originalPath: path.join(basePath, sym.name),
      realPath: "",
      isDir: false,
    };
  });

  for (const symlinkDir of symlinkDirs) {
    const realPath = await fs.realpath(symlinkDir.originalPath);
    const lstat = await fs.lstat(realPath);

    symlinkDir.realPath = realPath;
    symlinkDir.isDir = lstat.isDirectory();
  }

  return _.filter(symlinkDirs, (symDir) => symDir.isDir);
}

function handle(
  channel: RendererChannels,
  listener: (event: IpcMainInvokeEvent, ...args: any[]) => Promise<void> | any
) {
  ipcMain.handle(channel, listener);
}

export function initializeIpcHandlers(window: BrowserWindow): void {
  handle(
    IPC_SHOW_DIRECTORY,
    async (evt, filePath: string): Promise<string> => {
      return await shell.openPath(filePath);
    }
  );

  handle(IPC_GET_ASSET_FILE_PATH, (evt, fileName: string) => {
    return path.join(__dirname, "assets", fileName);
  });

  handle(
    IPC_CREATE_DIRECTORY_CHANNEL,
    async (evt, directoryPath: string): Promise<boolean> => {
      await fs.ensureDir(directoryPath);
      return true;
    }
  );

  handle(IPC_GET_ZOOM_FACTOR, () => {
    return window?.webContents?.getZoomFactor();
  });

  handle(IPC_SET_ZOOM_LIMITS, (evt, minimumLevel: number, maximumLevel: number) => {
    return window.webContents?.setVisualZoomLevelLimits(minimumLevel, maximumLevel);
  });

  handle(IPC_SET_ZOOM_FACTOR, (evt, zoomFactor: number) => {
    if (window?.webContents) {
      window.webContents.zoomFactor = zoomFactor;
    }
  });

  handle(IPC_GET_APP_VERSION, () => {
    return app.getVersion();
  });

  handle(IPC_GET_LOCALE, () => {
    return `${app.getLocale()}`;
  });

  handle(IPC_GET_LAUNCH_ARGS, () => {
    return process.argv;
  });

  handle(IPC_GET_LOGIN_ITEM_SETTINGS, () => {
    return app.getLoginItemSettings();
  });

  handle(IPC_SET_LOGIN_ITEM_SETTINGS, (evt, settings: Settings) => {
    return app.setLoginItemSettings(settings);
  });

  handle(
    IPC_READDIR,
    async (evt, dirPath: string): Promise<string[]> => {
      return await fs.readdir(dirPath);
    }
  );

<<<<<<< HEAD
  handle(IPC_SET_AS_DEFAULT_PROTOCOL_CLIENT, () => {
    app.setAsDefaultProtocolClient(APP_PROTOCOL_NAME);
  });

  handle(IPC_REMOVE_AS_DEFAULT_PROTOCOL_CLIENT, () => {
    app.removeAsDefaultProtocolClient(APP_PROTOCOL_NAME);
  })

  handle(IPC_LIST_DIRECTORIES_CHANNEL, (evt, filePath: string) => {
    return new Promise((resolve, reject) => {
      readdir(filePath, { withFileTypes: true }, (err, files) => {
        if (err) {
          return reject(err);
        }
=======
  handle(IPC_LIST_DIRECTORIES_CHANNEL, async (evt, filePath: string, scanSymlinks: boolean) => {
    const files = await fs.readdir(filePath, { withFileTypes: true });
>>>>>>> 0761c08b

    let symlinkNames: string[] = [];
    if (scanSymlinks === true) {
      log.info("Scanning symlinks");
      const symlinkDirs = await getSymlinkDirs(filePath, files);
      symlinkNames = _.map(symlinkDirs, (symLink) => symLink.original.name);
    }

    const directories = files.filter((file) => file.isDirectory()).map((file) => file.name);
    return [...directories, ...symlinkNames];
  });

  handle(IPC_STAT_FILES_CHANNEL, async (evt, filePaths: string[]) => {
    const results: { [path: string]: FsStats } = {};
    const limit = pLimit(3);
    const tasks = map(filePaths, (path) =>
      limit(async () => {
        const stats = await fs.stat(path);
        const fsStats: FsStats = {
          atime: stats.atime,
          atimeMs: stats.atimeMs,
          birthtime: stats.birthtime,
          birthtimeMs: stats.birthtimeMs,
          blksize: stats.blksize,
          blocks: stats.blocks,
          ctime: stats.ctime,
          ctimeMs: stats.ctimeMs,
          dev: stats.dev,
          gid: stats.gid,
          ino: stats.ino,
          isBlockDevice: stats.isBlockDevice(),
          isCharacterDevice: stats.isCharacterDevice(),
          isDirectory: stats.isDirectory(),
          isFIFO: stats.isFIFO(),
          isFile: stats.isFile(),
          isSocket: stats.isSocket(),
          isSymbolicLink: stats.isSymbolicLink(),
          mode: stats.mode,
          mtime: stats.mtime,
          mtimeMs: stats.mtimeMs,
          nlink: stats.nlink,
          rdev: stats.rdev,
          size: stats.size,
          uid: stats.uid,
        };
        return { path, fsStats };
      })
    );

    const taskResults = await Promise.all(tasks);
    taskResults.forEach((r) => (results[r.path] = r.fsStats));

    return results;
  });

  handle(IPC_LIST_ENTRIES, async (evt, sourcePath: string, filter: string) => {
    const globFilter = globrex(filter);
    const results = await fs.readdir(sourcePath, { withFileTypes: true });
    const matches = _.filter(results, (entry) => globFilter.regex.test(entry.name));
    return _.map(matches, (match) => {
      const dirEnt: FsDirent = {
        isBlockDevice: match.isBlockDevice(),
        isCharacterDevice: match.isCharacterDevice(),
        isDirectory: match.isDirectory(),
        isFIFO: match.isFIFO(),
        isFile: match.isFile(),
        isSocket: match.isSocket(),
        isSymbolicLink: match.isSymbolicLink(),
        name: match.name,
      };
      return dirEnt;
    });
  });

  handle(IPC_LIST_FILES_CHANNEL, async (evt, sourcePath: string, filter: string) => {
    const globFilter = globrex(filter);
    const results = await fs.readdir(sourcePath, { withFileTypes: true });
    const matches = _.filter(results, (entry) => globFilter.regex.test(entry.name));
    return _.map(matches, (match) => match.name);
  });

  handle(IPC_PATH_EXISTS_CHANNEL, async (evt, filePath: string) => {
    if (!filePath) {
      return false;
    }

    try {
      await fs.access(filePath);
    } catch (e) {
      if (e.code !== "ENOENT") {
        log.error(e);
      }
      return false;
    }

    return true;
  });

  handle(
    IPC_CURSE_GET_SCAN_RESULTS,
    async (evt, filePaths: string[]): Promise<CurseScanResult[]> => {
      // Scan addon folders in parallel for speed!?
      try {
        const limit = pLimit(2);
        const tasks = map(filePaths, (folder) => limit(() => new CurseFolderScanner().scanFolder(folder)));
        return await Promise.all(tasks);
      } catch (e) {
        log.error("Failed during curse scan", e);
        throw e;
      }
    }
  );

  handle(
    IPC_WOWUP_GET_SCAN_RESULTS,
    async (evt, filePaths: string[]): Promise<WowUpScanResult[]> => {
      const limit = pLimit(2);
      const tasks = map(filePaths, (folder) => limit(() => new WowUpFolderScanner(folder).scanFolder()));
      return await Promise.all(tasks);
    }
  );

  handle(IPC_UNZIP_FILE_CHANNEL, async (evt, arg: UnzipRequest) => {
    const zip = new admZip(arg.zipFilePath);
    await new Promise((resolve, reject) => {
      zip.extractAllToAsync(arg.outputFolder, true, (err) => {
        return err ? reject(err) : resolve(true);
      });
    });

    return arg.outputFolder;
  });

  handle(
    IPC_COPY_FILE_CHANNEL,
    async (evt, arg: CopyFileRequest): Promise<boolean> => {
      await fs.copy(arg.sourceFilePath, arg.destinationFilePath);
      return true;
    }
  );

  handle(IPC_DELETE_DIRECTORY_CHANNEL, async (evt, filePath: string) => {
    await fs.remove(filePath);

    return true;
  });

  handle(IPC_READ_FILE_CHANNEL, async (evt, filePath: string) => {
    return await fs.readFile(filePath, { encoding: "utf-8" });
  });

  handle(IPC_WRITE_FILE_CHANNEL, async (evt, filePath: string, contents: string) => {
    return await fs.writeFile(filePath, contents, { encoding: "utf-8" });
  });

  handle(IPC_CREATE_TRAY_MENU_CHANNEL, (evt, config: SystemTrayConfig) => {
    return createTray(window, config);
  });

  handle(IPC_CREATE_APP_MENU_CHANNEL, (evt, config: MenuConfig) => {
    return createAppMenu(window, config);
  });

  handle(IPC_MINIMIZE_WINDOW, () => {
    if (window?.minimizable) {
      window.minimize();
    }
  });

  handle(IPC_MAXIMIZE_WINDOW, () => {
    if (window?.maximizable) {
      if (window.isMaximized()) {
        window.unmaximize();
      } else {
        window.maximize();
      }
    }
  });

  handle(IPC_CLOSE_WINDOW, () => {
    window?.close();
  });

  handle(IPC_RESTART_APP, () => {
    app.relaunch();
    app.quit();
  });

  handle(IPC_QUIT_APP, () => {
    app.quit();
  });

  handle(IPC_LIST_DISKS_WIN32, async (evt, config: SystemTrayConfig) => {
    const diskInfos = await nodeDiskInfo.getDiskInfo();
    // Cant pass complex objects over the wire, make them simple
    return diskInfos.map((di) => {
      return {
        mounted: di.mounted,
        filesystem: di.filesystem,
      };
    });
  });

  handle(IPC_WINDOW_LEAVE_FULLSCREEN, () => {
    window?.setFullScreen(false);
  });

  ipcMain.on(IPC_DOWNLOAD_FILE_CHANNEL, (evt, arg: DownloadRequest) => {
    handleDownloadFile(arg).catch((e) => console.error(e));
  });

  async function handleDownloadFile(arg: DownloadRequest) {
    try {
      const savePath = path.join(arg.outputFolder, arg.fileName);

      const { data, headers } = await axios({
        url: arg.url,
        method: "GET",
        responseType: "stream",
      });

      // const totalLength = headers["content-length"];
      // Progress is not shown anywhere
      // data.on("data", (chunk) => {
      //   log.info("DLPROG", arg.responseKey);
      // });

      const writer = fs.createWriteStream(savePath);
      data.pipe(writer);

      await new Promise((resolve, reject) => {
        writer.on("finish", resolve);
        writer.on("error", reject);
      });

      const status: DownloadStatus = {
        type: DownloadStatusType.Complete,
        savePath,
      };
      window.webContents.send(arg.responseKey, status);
    } catch (err) {
      log.error(err);
      const status: DownloadStatus = {
        type: DownloadStatusType.Error,
        error: err,
      };
      window.webContents.send(arg.responseKey, status);
    }
  }
}<|MERGE_RESOLUTION|>--- conflicted
+++ resolved
@@ -165,7 +165,6 @@
     }
   );
 
-<<<<<<< HEAD
   handle(IPC_SET_AS_DEFAULT_PROTOCOL_CLIENT, () => {
     app.setAsDefaultProtocolClient(APP_PROTOCOL_NAME);
   });
@@ -174,17 +173,8 @@
     app.removeAsDefaultProtocolClient(APP_PROTOCOL_NAME);
   })
 
-  handle(IPC_LIST_DIRECTORIES_CHANNEL, (evt, filePath: string) => {
-    return new Promise((resolve, reject) => {
-      readdir(filePath, { withFileTypes: true }, (err, files) => {
-        if (err) {
-          return reject(err);
-        }
-=======
   handle(IPC_LIST_DIRECTORIES_CHANNEL, async (evt, filePath: string, scanSymlinks: boolean) => {
     const files = await fs.readdir(filePath, { withFileTypes: true });
->>>>>>> 0761c08b
-
     let symlinkNames: string[] = [];
     if (scanSymlinks === true) {
       log.info("Scanning symlinks");
