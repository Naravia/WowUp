{
  "APP": {
    "AUTO_UPDATE_FEW_NOTIFICATION_BODY": "Automaticamente aggiornato\r\n{addonNames}",
    "AUTO_UPDATE_NOTIFICATION_BODY": "Automaticamente {count, plural, =1{aggiornato} other{aggiornati}} {count, plural, one{un addon} other{{count} addons}}.",
    "AUTO_UPDATE_NOTIFICATION_TITLE": "Aggiornamenti Automatici",
    "PROVIDERS": {
<<<<<<< HEAD
      "UNKNOWN": "Sconosciuto"
=======
      "UNKNOWN": "Unknown"
>>>>>>> 28bd4224
    },
    "STATUS_TEXT": {
      "ADDON_SCAN_COMPLETED": "Scansione degli addons completata.",
      "ADDON_SCAN_STARTED": "Scansione degli addons iniziata...",
      "ADDON_SCAN_UPDATE": "Scansionando {count, plural, one{una cartella} other{{count} cartelle}}..."
    },
    "SYSTEM_TRAY": {
      "CHECK_UPDATE": "Controlla Aggiornamenti",
      "QUIT_ACTION": "Chiudi",
      "SHOW_ACTION": "Mostra"
    },
    "THEME": {
      "ALLIANCE": "Alleanza",
      "DEFAULT": "WowUp",
      "GROUP_DARK": "Scuro",
      "GROUP_LIGHT": "Chiaro",
      "HORDE": "Orda"
    },
    "WOWUP_UPDATE": {
      "DOWNLOADED_TOOLTIP": "Installa l'aggiornamento di WowUp",
      "INSTALL_MESSAGE": "Vuoi riavviare WowUp per installare l'aggiornamento?",
      "INSTALL_TITLE": "Aggiornamento di WowUp pronto",
      "NOT_AVAILABLE": "WowUp è aggiornato",
      "PORTABLE_DOWNLOAD_MESSAGE": "Vuoi scaricare manualmente l'ultima versione portatile?\n\nDovrai chiudere l'applicazione manualmente e sovrascrivere la nuova versione.",
      "PORTABLE_DOWNLOAD_TITLE": "Richiesto Download Manuale",
      "SNACKBAR_ACTION": "Aggiorna",
      "SNACKBAR_TEXT": "È disponibile una nuova versione di WowUp",
      "TOOLTIP": "Aggiornamento di WowUp disponibile",
      "UPDATE_ERROR": "Errore nel download dell'ultima versione di WowUp"
    }
  },
  "COMMON": {
    "ADDON_STATE": {
      "IGNORED": "Ignorato",
      "INSTALL": "Installa",
      "UNINSTALL": "Disinstalla",
      "UNKNOWN": "Sconosciuto",
      "UPDATE": "Aggiorna",
      "UPTODATE": "Aggiornato"
    },
    "ADDON_STATUS": {
      "BACKINGUP": "Backup in corso",
      "COMPLETE": "Installato",
      "DOWNLOADING": "Download in corso",
      "ERROR": "Error",
      "INSTALLING": "Installazione in corso",
      "PENDING": "In sospeso",
      "UNINSTALLING": "Disinstallazione in corso",
      "UPDATING": "Aggiornamento in corso..."
    },
    "CLIENT_TYPES": {
      "BETA": "Beta",
      "CLASSIC": "Classic",
      "CLASSICPTR": "Classic PTR",
      "RETAIL": "Retail",
      "RETAILPTR": "Retail PTR"
    },
    "DATES": {
      "DATETIME_SHORT": "{d, date, short} {d, time, short}",
      "DAYS_AGO": "{count, plural, one{Un giorno} other{{count} giorni}} fa",
      "HOURS_AGO": "{count, plural, one{Un'ora} other{{count} ore}} fa",
      "JUST_NOW": "Ora",
      "MONTHS_AGO": "{count, plural, one{Un mese} other{{count} mesi}} fa",
      "YEARS_AGO": "{count, plural, one{Un anno} other{{count} anni}} fa",
      "YESTERDAY": "Ieri"
    },
    "DEPENDENCY": {
      "TOOLTIP": "{dependencyCount, plural, one{Una dipendenza} other{{dependencyCount} dipendenze}} {dependencyCount, plural, one{richiesta} other{richieste}}"
    },
    "DOWNLOAD_COUNT": {
      "e+0": "{count}",
      "e+1": "{count}",
      "e+2": "{count}",
      "e+3": "{count, plural, one{Mille} other{{count} mila}}",
      "e+4": "{count, plural, one{Mille} other{{count} mila}}",
      "e+5": "{count, plural, one{Mille} other{{count} mila}}",
      "e+6": "{count, plural, one{Un milione} other{{count} milioni}}",
      "e+7": "{count, plural, one{Un milione} other{{count} milioni}}",
      "e+8": "{count, plural, one{Un milione} other{{count} milioni}}",
      "e+9": "{count, plural, one{Un miliardo} other{{count} miliardi}}"
    },
    "ENUM": {
      "ADDON_CHANNEL_TYPE": {
        "ALPHA": "Alfa",
        "BETA": "Beta",
        "STABLE": "Stabile"
      }
    },
    "ERRORS": {
      "CHANGE_PROVIDER_ERROR": "Errore nel cambio di provider per {addonName} con {providerName}"
    },
    "PROGRESS_SPINNER": {
      "LOADING": "Caricamento in corso..."
    },
    "SEARCH": {
      "NO_ADDONS": "Nessun addon trovato"
    }
  },
  "DIALOGS": {
    "ADDON_DETAILS": {
      "BY_AUTHOR": "Di {authorName}",
      "CHANGELOG_TAB": "Changelog",
      "DEPENDENCY_TEXT": "Questo addon ha {dependencyCount, plural, one{una dipendenza} other{{dependencyCount} dipendenze}} {dependencyCount, plural, one{richiesta} other{richieste}}",
<<<<<<< HEAD
      "DESCRIPTION_TAB": "Descrizione",
      "MISSING_DEPENDENCIES": "DIpendenze mancanti",
=======
      "DESCRIPTION_TAB": "Description",
      "FUNDING_LINK_TITLE": "Support this author",
      "MISSING_DEPENDENCIES": "Missing dependencies",
>>>>>>> 28bd4224
      "VIEW_IN_BROWSER_BUTTON": "Visualizza nel browser",
      "VIEW_ON_PROVIDER_PREFIX": "Visualizza su"
    },
    "ALERT": {
      "ERROR_TITLE": "Errore",
      "POSITIVE_BUTTON": "Okay"
    },
    "CONFIRM": {
      "NEGATIVE_BUTTON": "No",
      "POSITIVE_BUTTON": "Sì"
    },
    "INSTALL_FROM_URL": {
      "ADDON_URL_INPUT_LABEL": "Addon URL",
      "ADDON_URL_INPUT_PLACEHOLDER": "Esempio URL di GitHub o WowInterface",
      "CLOSE_BUTTON": "Chiudi",
      "DESCRIPTION": "Se si desidera installare un addon direttamente da un URL, incollare l'URL qui sotto per iniziare.",
      "DOWNLOAD_COUNT": "{count, plural, one{Un download} other{{textCount} downloads}} su {provider}",
      "ERROR": {
        "FAILED_TO_CONNECT": "Impossibile connettersi all'API, per favore riprovare più tardi.",
        "INSTALL_FAILED": "Qualcosa è andato storto nell'installazione dell'addon, per favore riprovare.\n\nSe questo messaggio continua ad apparire puoi chiederci aiuto su Discord, nel canale #wowup-support.",
        "INVALID_URL": "Il valore fornito non è un URL valido. Esempi di URLs di addon validi:\n\t- https://github.com/teelolws/Altoholic-Retail\n\t- https://www.wowinterface.com/downloads/info25610-8.3-014.html\n\t- https://www.curseforge.com/wow/addons/altoholic",
        "NO_ADDON_FOUND": "Non è stato trovato nessun addon, assicurarsi che l'URL sia corretto.\n\nSe si sta installando da GitHub, assicurarsi che la repository abbia una release tag con un file zip contenente l'addon.",
        "NO_SEARCH_RESULTS": "Nessun risultato dalla ricerca.",
        "TITLE": "Installazione dell'Addon Fallita"
      },
      "IMPORT_BUTTON": "Importa",
      "INSTALL_BUTTON": "Installa",
      "INSTALL_SUCCESS_LABEL": "Installato!",
      "SUPPORTED_SOURCES": "(Supporta WowInterface e GitHub)",
      "TITLE": "Installa un Addon tramite URL"
    },
    "TELEMETRY": {
      "DESCRIPTION": "Vuoi aiutarci a migliorare WowUp inviando dati e/o errori di installazione anonimi dell'app?",
      "NEGATIVE_BUTTON": "No grazie",
      "POSITIVE_BUTTON": "Certo!",
      "TITLE": "Telemetria WowUp"
    }
  },
  "PAGES": {
    "ABOUT": {
      "ATTRIBUTIONS_TITLE": "Riconoscimenti",
      "CHANGE_LOG_SECTION_LABEL": "Registro delle Modifiche",
      "TITLE": "WowUp.io",
      "WEBSITE_LINK_LABEL": "Dai un'occhiata al sito!"
    },
    "GET_ADDONS": {
      "CLIENT_TYPE_SELECT_LABEL": "World of Warcraft",
      "INSTALL_FROM_URL_BUTTON": "Installa da URL",
      "REFRESH_BUTTON": "Aggiorna",
      "SEARCH_LABEL": "Cerca",
      "TABLE": {
        "ADDON_COLUMN_HEADER": "Addon",
        "AUTHOR_COLUMN_HEADER": "Autore/i",
        "DOWNLOAD_COUNT_COLUMN_HEADER": "Numero di download",
        "PROVIDER_COLUMN_HEADER": "Provider",
        "RELEASED_AT_COLUMN_HEADER": "Rilasciato",
        "STATUS_COLUMN_HEADER": "Stato"
      }
    },
    "HOME": {
      "ABOUT_TAB_TITLE": "Informazioni",
      "GET_ADDONS_TAB_TITLE": "Ottieni Addons",
      "MY_ADDONS_TAB_TITLE": "I Miei Addons",
      "OPTIONS_TAB_TITLE": "Opzioni"
    },
    "MY_ADDONS": {
      "ADDON_CONTEXT_MENU": {
        "ADDONS_SELECTED": "{count, plural, =1{Un addon} other{{count} addons}} {count, plural, =1{selezionato} other{selezionati}}",
        "ALPHA_ADDON_CHANNEL": "Alfa",
        "AUTO_UPDATE_ADDON_BUTTON": "Aggiornamenti Automatici",
        "BETA_ADDON_CHANNEL": "Beta",
        "CHANNEL_SUBMENU_TITLE": "Canale",
        "IGNORE_ADDON_BUTTON": "Ignora",
        "PROVIDER_SUBMENU_TITLE": "Providers",
        "REINSTALL_ADDON_BUTTON": "Reinstalla",
        "REMOVE_ADDON_BUTTON": "Rimuovi",
        "SHOW_FOLDER": "Mostra Cartella",
        "STABLE_ADDON_CHANNEL": "Stabile"
      },
      "CHANGE_ADDON_PROVIDER_CONFIRMATION": {
        "MESSAGE": "Vuoi cambiare il provider dell'addon {addonName} con {providerName}? Questa operazione disinstallerà il tuo addon esistente e lo sostituirà con una copia dal nuovo provider.",
        "TITLE": "Cambiare Provider dell'Addon?"
      },
      "CHECK_UPDATES_BUTTON": "Controlla Aggiornamenti",
      "CHECK_UPDATES_BUTTON_TOOLTIP": "Controlla gli ultimi aggiornamenti degli addons",
      "CLIENT_TYPE_SELECT_LABEL": "World of Warcraft",
      "COLUMNS_CONTEXT_MENU": {
        "TITLE": "Mostra Colonne"
      },
      "FILTER_LABEL": "Filtra",
      "FUNDING_TOOLTIP": {
        "CUSTOM": "Supporta questo autore",
        "GENERIC": "Supporta questo autore {platform}",
        "GITHUB": "Supporta questo autore su GitHub",
        "PATREON": "Supporta questo autore su Patreon",
        "PAYPAL": "Supporta questo autore su PayPal"
      },
      "MULTIPLE_PROVIDERS_TOOLTIP": "Questo addon ha più di un provider",
      "PAGE_CONTEXT_FOOTER": {
        "ADDONS_INSTALLED": "{count} {count, plural, =1{addon} other{addons}}",
        "JOIN_DISCORD": "Contattaci su Discord",
        "PATREON_SUPPORT": "Supporta WowUp su Patreon",
        "SEARCH_RESULTS": "{count, plural, =1{Un risultato} other{{count} risultati}}",
        "VIEW_GITHUB": "Controlla il codice su GitHub",
        "VIEW_GUIDE": "Controlla la nostra guida per vedere cosa può fare Wowup"
      },
      "REQUIRED_DEPENDENCY_MISSING_TOOLTIP": "Dipendenze richieste mancanti",
      "RESCAN_FOLDERS_BUTTON": "Riscansiona Cartelle",
      "RESCAN_FOLDERS_BUTTON_TOOLTIP": "Scansiona la cartella client per gli addons installati",
      "RESCAN_FOLDERS_CONFIRMATION_DESCRIPTION": "Eseguire una nuova scansione verificherà quali addons sono correntemente installati; ciò resetterà le informazioni conosciute degli addons. Utilizzare questa funzione quando alcuni addons non sono riconosciuti o le versioni degli addons non sono mostrate correttamente. Questa operazione non eliminerà i tuoi addons installati, solo cosa WowUp sa riguardo a loro. Questa operazione può richiedere un po' di tempo.",
      "RESCAN_FOLDERS_CONFIRMATION_TITLE": "Iniziare una nuova scansione?",
      "SPINNER": {
        "GATHERING_ADDONS": "Raccogliendo gli addons...",
        "UPDATING": "Aggiornando {updateCount}/{addonCount}",
        "UPDATING_WITH_ADDON_NAME": "Aggiorando {updateCount}/{addonCount}\n{clientType}: {addonName}"
      },
      "TABLE": {
        "ADDON_COLUMN_HEADER": "Addon",
        "ADDON_INSTALL_BUTTON": "Installa",
        "ADDON_UPDATE_BUTTON": "Aggiorna",
        "AUTHOR_COLUMN_HEADER": "Autore/i",
        "AUTO_UPDATE_ICON_TOOLTIP": "Aggiornamenti automatici abilitati",
        "GAME_VERSION_COLUMN_HEADER": "Versione Gioco",
        "LATEST_VERSION_COLUMN_HEADER": "Ultima Versione",
        "PROVIDER_COLUMN_HEADER": "Provider",
        "PROVIDER_RELEASE_CHANNEL": "Canale del Provider",
        "RELEASED_AT_COLUMN_HEADER": "Rilasciato",
        "STATUS_COLUMN_HEADER": "Stato",
        "UPDATED_AT_COLUMN_HEADER": "Aggiornato"
      },
      "UNINSTALL_POPUP": {
        "CONFIRMATION_ACTION_EXPLANATION": "WowUp rimuoverà l'addon selezionato dal percorso 'Interface>AddOns'. Le impostazioni del personaggio per questo addon non verranno rimosse.",
        "CONFIRMATION_LESS_THAN_THREE": "Sei sicuro di voler rimuovere {count, plural, =1{il seguente} other{i seguenti}} {count, plural, one{addon} other{{count} addons}}?",
        "CONFIRMATION_MORE_THAN_THREE": "Sei sicuro di voler rimuovere i {count} addons selezionati?",
        "CONFIRMATION_ONE": "Sei sicuro di voler rimuovere {addonName}?",
        "DEPENDENCY_MESSAGE": "{addonName} ha {dependencyCount, plural, one{una dipendenza} other{{dependencyCount} dipendenze}}. Vuoi rimuover{dependencyCount, plural, one{la} other{le}}?",
        "DEPENDENCY_TITLE": "Rimuovere Dipendenze dell'Addon?",
        "TITLE": "Disinstallare {count, plural, =1{l'addon} other{gli addons}}?"
      },
      "UPDATE_ALL_BUTTON": "Aggiorna Tutto",
      "UPDATE_ALL_BUTTON_TOOLTIP": "Aggiorna tutti gli addons per questo client",
      "UPDATE_ALL_CONTEXT_MENU": {
        "UPDATE_ALL_CLIENTS_BUTTON": "Aggiorna Tutti i Clients",
        "UPDATE_RETAIL_CLASSIC_BUTTON": "Aggiorna Retail/Classic"
      }
    },
    "OPTIONS": {
      "ADDON": {
        "ENABLED_PROVIDERS": {
          "DESCRIPTION": "Selezionare quali providers utilizzare per cercare ed installare nuovi addons",
          "FIELD_LABEL": "Abilita Providers degli Addons",
          "INPUT_LABEL": "Providers"
        },
        "TITLE": "Addons"
      },
      "APPLICATION": {
        "CURRENT_LANGUAGE_LABEL": "Lingua Corrente",
        "ENABLE_SYSTEM_NOTIFICATIONS_DESCRIPTION": "Abilita i vari popup di notifica del sistema, come gli addons aggiornati automaticamente.",
        "ENABLE_SYSTEM_NOTIFICATIONS_LABEL": "Notifiche di Sistema",
        "MINIMIZE_ON_CLOSE_DESCRIPTION_MAC": "Alla chiusura, WowUp verrà ridotto a icona nella barra dei menu.",
        "MINIMIZE_ON_CLOSE_DESCRIPTION_WINDOWS": "Alla chiusura, WowUp verrà ridotto a icona nella barra delle applicazioni.",
        "MINIMIZE_ON_CLOSE_LABEL": "Minimizza alla Chiusura",
        "SCALE_DESCRIPTION": "Seleziona lo zoom per l'intera app.",
        "SCALE_LABEL": "Zoom",
        "SET_LANGUAGE_CONFIRMATION_DESCRIPTION": "Cambiare lingua richiede il riavvio dell'applicazione.",
        "SET_LANGUAGE_CONFIRMATION_LABEL": "Impostare una nuova lingua",
        "SET_LANGUAGE_DESCRIPTION": "Scegli una lingua per l'applicazione",
        "SET_LANGUAGE_LABEL": "Lingua",
        "START_MINIMIZED_DESCRIPTION": "WowUp verrà lanciato minimizzato e non apparirà sullo schermo.",
        "START_MINIMIZED_LABEL": "Lancia WowUp ridotto ad icona",
        "START_WITH_SYSTEM_DESCRIPTION": "WowUp verrà lanciato all'avvio del sistema.",
        "START_WITH_SYSTEM_LABEL": "Lancia WowUp all'avvio del sistema",
        "TELEMETRY_DESCRIPTION": "Aiuta a migliorare WowUp inviando dati di installazione e/o errori anonimi.",
        "TELEMETRY_LABEL": "Telemetria",
        "THEME_DESCRIPTION": "Seleziona il tema che preferisci",
        "THEME_LABEL": "Tema",
        "TITLE": "Applicazione",
        "USE_HARDWARE_ACCELERATION_CONFIRMATION_LABEL": "Vuoi riavviare?",
        "USE_HARDWARE_ACCELERATION_DESCRIPTION": "La disabilitazione dell'accelerazione hardware potrebbe risolvere i problemi di FPS e altri problemi di rendering in questa app. La modifica di questa impostazione richiede il riavvio di WowUp.",
        "USE_HARDWARE_ACCELERATION_DISABLE_CONFIRMATION_DESCRIPTION": "La disabilitazione dell'accelerazione hardware richiede il riavvio dell'applicazione.",
        "USE_HARDWARE_ACCELERATION_ENABLE_CONFIRMATION_DESCRIPTION": "L'abilitazione dell'accelerazione hardware richiede il riavvio dell'applicazione.",
        "USE_HARDWARE_ACCELERATION_LABEL": "Accelerazione Hardware"
      },
      "DEBUG": {
        "DEBUG_DATA_BUTTON": "Dump Dati Di Debug",
        "DEBUG_DATA_DESCRIPTION": "Registra i dati di debug per aiutare a diagnosticare potenziali problemi. Questi dati possono essere trovati nei tuoi ultimi file di log.",
        "DEBUG_DATA_LABEL": "Dati di Debug",
        "LOG_FILES_BUTTON": "Mostra File di Log",
        "LOG_FILES_DESCRIPTION": "Aprire la cartella che contiene i tuoi ultimi file di log.",
        "LOG_FILES_LABEL": "File di Log",
        "TITLE": "Debug"
      },
      "TABS": {
        "ADDONS": "Addons",
        "APPLICATION": "Applicazione",
        "CLIENTS": "Clients",
        "DEBUG": "Debug"
      },
      "WOW": {
        "AUTO_UPDATE_DESCRIPTION": "I nuovi addons installati saranno impostati per l'aggiornamento automatico ",
        "AUTO_UPDATE_LABEL": "Aggiornamento Automatico",
        "CLEAR_INSTALL_LOCATION_DIALOG": {
          "MESSAGE": "Sei sicuro di voler ripulire il percorso d'installazione per {clientName}? Questo rimuverà tutte le informazioni salvate dell'addon per questo client.\n\nLe tue cartelle degli addons non verranno rimosse.",
          "TITLE": "Ripulire Percorso d'Installazione?"
        },
        "CLIENT_TYPE_INPUT_HINT": "La cartella che contiene il client {clientTypeName}: \"{clientFolderName}\"",
        "CLIENT_TYPE_PATH_LABEL": "Percorso {clientTypeName}",
        "DEFAULT_ADDON_CHANNEL_LABEL": "Canale Addon Predefinito",
        "DEFAULT_ADDON_CHANNEL_SELECT_LABEL": "Canale Addon",
        "OPEN_WOW_DIRECTORY_SELECT_BUTTON": "Seleziona",
        "RESCAN_CLIENTS_BUTTON": "Riscansiona",
        "RESCAN_CLIENTS_LABEL": "Riscansiona i prodotti World of Warcraft installati",
        "TITLE": "World of Warcraft"
      }
    }
  }
}<|MERGE_RESOLUTION|>--- conflicted
+++ resolved
@@ -4,11 +4,7 @@
     "AUTO_UPDATE_NOTIFICATION_BODY": "Automaticamente {count, plural, =1{aggiornato} other{aggiornati}} {count, plural, one{un addon} other{{count} addons}}.",
     "AUTO_UPDATE_NOTIFICATION_TITLE": "Aggiornamenti Automatici",
     "PROVIDERS": {
-<<<<<<< HEAD
       "UNKNOWN": "Sconosciuto"
-=======
-      "UNKNOWN": "Unknown"
->>>>>>> 28bd4224
     },
     "STATUS_TEXT": {
       "ADDON_SCAN_COMPLETED": "Scansione degli addons completata.",
@@ -112,14 +108,9 @@
       "BY_AUTHOR": "Di {authorName}",
       "CHANGELOG_TAB": "Changelog",
       "DEPENDENCY_TEXT": "Questo addon ha {dependencyCount, plural, one{una dipendenza} other{{dependencyCount} dipendenze}} {dependencyCount, plural, one{richiesta} other{richieste}}",
-<<<<<<< HEAD
       "DESCRIPTION_TAB": "Descrizione",
       "MISSING_DEPENDENCIES": "DIpendenze mancanti",
-=======
-      "DESCRIPTION_TAB": "Description",
       "FUNDING_LINK_TITLE": "Support this author",
-      "MISSING_DEPENDENCIES": "Missing dependencies",
->>>>>>> 28bd4224
       "VIEW_IN_BROWSER_BUTTON": "Visualizza nel browser",
       "VIEW_ON_PROVIDER_PREFIX": "Visualizza su"
     },
