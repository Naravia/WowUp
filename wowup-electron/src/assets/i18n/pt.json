--- conflicted
+++ resolved
@@ -151,12 +151,8 @@
         "JOIN_DISCORD": "Converse conosco no Discord",
         "PATREON_SUPPORT": "Ajude o WowUp no Patreon",
         "SEARCH_RESULTS": "{count} {count, plural, =1{result} other{results}}",
-<<<<<<< HEAD
-        "VIEW_GITHUB": "Olhe o código no GitHub"
-=======
-        "VIEW_GITHUB": "Check out the code on GitHub",
+        "VIEW_GITHUB": "Olhe o código no GitHub",
         "VIEW_GUIDE": "Check out our guide to see what WowUp can do"
->>>>>>> 07ba422c
       },
       "RESCAN_FOLDERS_BUTTON": "Re-escanear pastas",
       "RESCAN_FOLDERS_BUTTON_TOOLTIP": "Procura por Addons instalados",
