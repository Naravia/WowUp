--- conflicted
+++ resolved
@@ -148,13 +148,9 @@
     "ADDON_STATE": {
       "IGNORED": "Ignorado",
       "INSTALL": "Instalar",
-<<<<<<< HEAD
-      "PENDING": "Pending",
+      "PENDING": "Pendente",
       "UNAVAILABLE": "Unavailable",
       "UNAVAILABLE_TOOLTIP": "This author or provider has made this addon unavailable",
-=======
-      "PENDING": "Pendente",
->>>>>>> d2b7d3e5
       "UNINSTALL": "Desinstalar",
       "UNKNOWN": "",
       "UPDATE": "Atualizar",
@@ -474,16 +470,12 @@
     },
     "OPTIONS": {
       "ADDON": {
-<<<<<<< HEAD
-        "AD_REQUIRED_HINT": "Ad required",
+        "AD_REQUIRED_HINT": "Anúncio necessário",
         "CURSE_FORGE_V2": {
           "API_KEY_DESCRIPTION": "If you have requested a CurseForge API key you can input it here to connect to their API.",
           "API_KEY_TITLE": "CurseForge API Key",
           "PROVIDER_NOTE": "API Key Required"
         },
-=======
-        "AD_REQUIRED_HINT": "Anúncio necessário",
->>>>>>> d2b7d3e5
         "ENABLED_PROVIDERS": {
           "DESCRIPTION": "Selecionar quais provedores serão usados para buscar, e instalar novos addons",
           "FIELD_LABEL": "Provedores de Addon ativados",
