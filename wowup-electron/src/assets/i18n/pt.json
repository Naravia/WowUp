--- conflicted
+++ resolved
@@ -184,12 +184,8 @@
       "COLUMNS_CONTEXT_MENU": {
         "TITLE": "Exibir Colunas"
       },
-<<<<<<< HEAD
       "FILTER_LABEL": "Filtrar",
-=======
-      "FILTER_LABEL": "Filter",
       "MULTIPLE_PROVIDERS_TOOLTIP": "This addon has multiple providers",
->>>>>>> 45cc3ea5
       "PAGE_CONTEXT_FOOTER": {
         "ADDONS_INSTALLED": "{count} {count, plural, =1{Addon} other{Addons}}",
         "JOIN_DISCORD": "Converse conosco no Discord",
