--- conflicted
+++ resolved
@@ -133,7 +133,6 @@
         "TELEMETRY_DESCRIPTION": "Help improve WowUp by sending anonymous install data and/or errors.",
         "TELEMETRY_LABEL": "Telemetry",
         "TITLE": "Application",
-<<<<<<< HEAD
         "USE_HARDWARE_ACCELERATION_CONFIRMATION_LABEL" : "Do you want to restart?",
         "USE_HARDWARE_ACCELERATION_ENABLE_CONFIRMATION_DESCRIPTION" : "Enabling hardware acceleration requires the application to restart.",
         "USE_HARDWARE_ACCELERATION_DISABLE_CONFIRMATION_DESCRIPTION" : "Disabling hardware acceleration requires the application to restart.",
@@ -143,13 +142,6 @@
         "START_WITH_SYSTEM_DESCRIPTION" : "WowUp will start immediately after your operational ssytem is loaded",
         "START_MINIMIZED_LABEL" : "Start WowUp minimized",
         "START_MINIMIZED_DESCRIPTION" : "WowUp will start minimized on system startup"
-=======
-        "USE_HARDWARE_ACCELERATION_CONFIRMATION_LABEL": "Do you want to restart?",
-        "USE_HARDWARE_ACCELERATION_DESCRIPTION": "Disabling hardware acceleration might solve FPS issues and fix other rendering issues in this app. Changing this setting requires a restart.",
-        "USE_HARDWARE_ACCELERATION_DISABLE_CONFIRMATION_DESCRIPTION": "Disabling hardware acceleration requires the application to restart.",
-        "USE_HARDWARE_ACCELERATION_ENABLE_CONFIRMATION_DESCRIPTION": "Enabling hardware acceleration requires the application to restart.",
-        "USE_HARDWARE_ACCELERATION_LABEL": "Enable Hardware Acceleration"
->>>>>>> 8d79a5e7
       },
       "DEBUG": {
         "DEBUG_DATA_BUTTON": "Dump Debug Data",
