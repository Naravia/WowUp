{
  "APP": {
<<<<<<< HEAD
    "AUTO_UPDATE_NOTIFICATION_BODY": "Automatisch {count} {count, plural, =1{Addon} other{Addons}} aktualisiert.",
    "AUTO_UPDATE_NOTIFICATION_TITLE": "Automatische Aktualisierung"
=======
    "AUTO_UPDATE_NOTIFICATION_BODY": "Automatically updated {count} {count, plural, =1{addon} other{addons}}.",
    "AUTO_UPDATE_NOTIFICATION_TITLE": "Auto Updates",
    "WOWUP_UPDATE_SNACKBAR_ACTION": "Update",
    "WOWUP_UPDATE_SNACKBAR_TEXT": "A new version of WowUp is available",
    "WOWUP_UPDATE_TOOLTIP": "WowUp update available"
>>>>>>> 26eac630
  },
  "COMMON": {
    "ADDON_STATE": {
      "IGNORED": "Ignorieren",
      "INSTALL": "Installieren",
      "UNINSTALL": "Deinstallieren",
      "UNKNOWN": "",
      "UPDATE": "Aktualisieren",
      "UPTODATE": "Aktuell"
    },
    "ADDON_STATUS": {
      "BACKINGUP": "Sichern",
      "COMPLETE": "Vollständig",
      "DOWNLOADING": "Herunterladen",
      "INSTALLING": "Installiere",
      "PENDING": "Ausstehend",
      "UNINSTALLING": "Deinstalliere",
      "UPDATING": "Aktualisiere..."
    },
    "DATES": {
      "DAYS_AGO": "Vor {count} {count, plural, one{Tag} other{Tagen}}",
      "HOURS_AGO": "Vor {count} {count, plural, one{Stunde} other{Stunden}}",
      "JUST_NOW": "Gerade eben",
      "YESTERDAY": "Gestern"
    },
    "DOWNLOAD_COUNT": {
      "BILLION": "{count} Billionen",
      "MILLION": "{count} Millionen",
      "THOUSAND": "{count} Tausend"
    }
  },
  "DIALOGS": {
    "ADDON_DETAILS": {
      "BY_AUTHOR": "Von {authorName}",
      "VIEW_IN_BROWSER_BUTTON": "Im Browser anzeigen"
    },
    "ALERT": {
      "POSITIVE_BUTTON": "Okay"
    },
    "CONFIRM": {
      "NEGATIVE_BUTTON": "Nein",
      "POSITIVE_BUTTON": "Ja"
    },
    "INSTALL_FROM_URL": {
      "ADDON_URL_INPUT_LABEL": "Addon URL",
      "ADDON_URL_INPUT_PLACEHOLDER": "z.B. GitHub oder WowInterface URL",
      "CLOSE_BUTTON": "Schließen",
      "DESCRIPTION": "Wenn Sie ein Addon direkt von einer URL installieren möchten, fügen Sie es unten in der Zeile ein.",
      "IMPORT_BUTTON": "Importieren",
      "INSTALL_BUTTON": "Installieren",
      "INSTALL_SUCCESS_LABEL": "Installiert!",
      "SUPPORTED_SOURCES": "Unterstützt wird WowInterface und GitHub*",
      "TITLE": "Installation eines Addons über eine externe URL"
    },
    "TELEMETRY": {
      "DESCRIPTION": "Hilf mir, WowUp zu verbessern, indem du anonyme Installationsdateien und/oder Fehler schickst?",
      "NEGATIVE_BUTTON": "Nein Danke",
      "POSITIVE_BUTTON": "Sicher!",
      "TITLE": "WowUp Telemetrie"
    }
  },
  "PAGES": {
    "ABOUT": {
      "CHANGE_LOG_SECTION_LABEL": "Changelog / Änderungen",
      "TITLE": "WowUp.io",
      "WEBSITE_LINK_LABEL": "Schau Dir die Webseite an!"
    },
    "GET_ADDONS": {
      "CLIENT_TYPE_SELECT_LABEL": "World of Warcraft",
      "INSTALL_FROM_URL_BUTTON": "Von URL installieren",
      "REFRESH_BUTTON": "Aktualisieren",
      "SEARCH_LABEL": "Suchen",
      "TABLE": {
        "ADDON_COLUMN_HEADER": "Addon",
        "AUTHOR_COLUMN_HEADER": "Autor",
        "DOWNLOAD_COUNT_COLUMN_HEADER": "Anzahl Downloads",
        "PROVIDER_COLUMN_HEADER": "Anbieter",
        "RELEASED_AT_COLUMN_HEADER": "Erscheinungsdatum",
        "STATUS_COLUMN_HEADER": "Status"
      }
    },
    "HOME": {
      "ABOUT_TAB_TITLE": "Infos",
      "GET_ADDONS_TAB_TITLE": "Addons installieren",
      "MY_ADDONS_TAB_TITLE": "Meine Addons",
      "OPTIONS_TAB_TITLE": "Optionen"
    },
    "MY_ADDONS": {
      "ADDON_CONTEXT_MENU": {
        "ALPHA_ADDON_CHANNEL": "Alpha",
        "AUTO_UPDATE_ADDON_BUTTON": "Automatisches Aktualisieren",
        "BETA_ADDON_CHANNEL": "Beta",
        "CHANNEL_SUBMENT_TITLE": "Kanal",
        "IGNORE_ADDON_BUTTON": "Ignorieren",
        "REINSTALL_ADDON_BUTTON": "Neu installieren",
        "REMOVE_ADDON_BUTTON": "Entfernen",
        "SHOW_FOLDER": "Dateiordner anzeigen",
        "STABLE_ADDON_CHANNEL": "Stabil"
      },
      "CHECK_UPDATES_BUTTON": "Updates prüfen",
      "CHECK_UPDATES_BUTTON_TOOLTIP": "Nach neuen Addon-Updates suchen",
      "CLIENT_TYPE_SELECT_LABEL": "World of Warcraft",
      "COLUMNS_CONTEXT_MENU": {
        "TITLE": "Spalten anzeigen"
      },
      "FILTER_LABEL": "Filter",
      "PAGE_CONTEXT_FOOTER": {
        "ADDONS_INSTALLED": "{count} {count, plural, =1{Addon} other{Addons}}",
        "JOIN_DISCORD": "Schreibe mit uns auf Discord",
        "PATREON_SUPPORT": "Unterstütze WowUp auf Patreon",
        "SEARCH_RESULTS": "{count} {count, plural, =1{Treffer} other{Treffer}}"
      },
      "RESCAN_FOLDERS_BUTTON": "Ordner erneut scannen",
      "RESCAN_FOLDERS_BUTTON_TOOLTIP": "Scannen Sie Ihren Client-Ordner nach installierten Addons",
      "RESCAN_FOLDERS_CONFIRMATION_DESCRIPTION": "Wenn du ein erneutes scannen durchführst, können deine Addon Informationen verloren gehen. Dieser Vorgang braucht einen Moment.",
      "RESCAN_FOLDERS_CONFIRMATION_TITLE": "Neu scannen starten?",
      "SPINNER": {
        "GATHERING_ADDONS": "Sammle Addons...",
        "LOADING": "Laden...",
        "UPDATING": "Aktualisiere {updateCount}/{addonCount}",
        "UPDATING_WITH_ADDON_NAME": "Aktualisiere {updateCount}/{addonCount}\n{clientType}: {addonName}"
      },
      "TABLE": {
        "ADDON_COLUMN_HEADER": "Addon",
        "ADDON_INSTALL_BUTTON": "Installieren",
        "ADDON_UPDATE_BUTTON": "Aktualisieren",
        "AUTHOR_COLUMN_HEADER": "Autor",
        "AUTO_UPDATE_ICON_TOOLTIP": "Auto-Update aktiviert",
        "GAME_VERSION_COLUMN_HEADER": "Spielversion",
        "LATEST_VERSION_COLUMN_HEADER": "Aktuelle Version",
        "PROVIDER_COLUMN_HEADER": "Anbieter",
        "RELEASED_AT_COLUMN_HEADER": "Erscheinungsdatum",
        "STATUS_COLUMN_HEADER": "Status",
        "UPDATED_AT_COLUMN_HEADER": "Aktualisiert am"
      },
      "UNINSTALL_POPUP": {
        "CONFIRMATION_ACTION_EXPLANATION": "Dadurch werden alle zugehörigen Ordner aus dem World of Warcraft-Ordner entfernt.",
        "CONFIRMATION_LESS_THAN_THREE": "Bist du sicher, dass du die folgenden {count} Addons entfernen willst?",
        "CONFIRMATION_MORE_THAN_THREE": "Bist du sicher, dass du die ausgewählten {count} Addons entfernen willst?",
        "CONFIRMATION_ONE": "Bist du sicher, dass du {addonName} entfernen willst?",
        "TITLE": "Deinstalliere {count, plural, =1{Addon} other{Addons}}?"
      },
      "UPDATE_ALL_BUTTON": "Alle aktualisieren",
      "UPDATE_ALL_BUTTON_TOOLTIP": "Alle Addons für diesen Client aktualisieren",
      "UPDATE_ALL_CONTEXT_MENU": {
        "UPDATE_ALL_CLIENTS_BUTTON": "Alle Clients aktualisieren",
        "UPDATE_RETAIL_CLASSIC_BUTTON": "Retail/Classic aktualisieren"
      }
    },
    "OPTIONS": {
      "APPLICATION": {
        "ENABLE_SYSTEM_NOTIFICATIONS_DESCRIPTION": "Aktivieren / Deaktivieren verschiedener Systembenachrichtigungen",
        "ENABLE_SYSTEM_NOTIFICATIONS_LABEL": "Systembenachrichtigungen aktivieren",
        "MINIMIZE_ON_CLOSE_DESCRIPTION_MAC": "When closing the WowUp window, minimize to the menu bar.",
        "MINIMIZE_ON_CLOSE_DESCRIPTION_MAC": "Beim schließen WowUp in der Menübar minimieren",
        "MINIMIZE_ON_CLOSE_DESCRIPTION_WINDOWS": "Beim Schließen des WowUp-Fensters auf das Systemabschnitt minimieren.",
        "MINIMIZE_ON_CLOSE_LABEL": "Minimieren beim Schliessen",
        "TELEMETRY_DESCRIPTION": "Helfen Sie WowUp zu verbessern, indem Sie anonyme Installationsdaten und/oder Fehler senden.",
        "TELEMETRY_LABEL": "Telemetrie",
        "TITLE": "Applikation",
        "USE_HARDWARE_ACCELERATION_CONFIRMATION_LABEL": "Neustart der App?",
        "USE_HARDWARE_ACCELERATION_DESCRIPTION": "Das Deaktivieren der Hardwarebeschleunigung kann FPS Probleme und Probleme beim Rendern beheben. Eine Änderung dieser Einstellung benötigt einen Neustart der App.",
        "USE_HARDWARE_ACCELERATION_DISABLE_CONFIRMATION_DESCRIPTION": "Bei Deaktivierung der Hardwarebeschleunigung benötigt die App einen Neustart.",
        "USE_HARDWARE_ACCELERATION_ENABLE_CONFIRMATION_DESCRIPTION": "Bei Aktivierung der Hardwarebeschleunigung benötigt die App einen Neustart.",
        "USE_HARDWARE_ACCELERATION_LABEL": "Hardwarebeschleunigung aktivieren"
      },
      "DEBUG": {
        "DEBUG_DATA_BUTTON": "Debug-Daten dumpen",
        "DEBUG_DATA_DESCRIPTION": "Protokollieren Sie Debug-Daten, um mögliche Probleme zu diagnostizieren. Dies finden Sie in Ihrer aktuellen Protokolldatei (für Neugierige).",
        "DEBUG_DATA_LABEL": "Debug-Daten",
        "LOG_FILES_BUTTON": "Log-Dateien anzeigen",
        "LOG_FILES_DESCRIPTION": "Öffnen Sie den Ordner, der Ihre letzten Logdateien enthält.",
        "LOG_FILES_LABEL": "Log-Dateien",
        "TITLE": "Debuggen"
      },
      "WOW": {
        "AUTO_UPDATE_DESCRIPTION": "Neu installierte Addons werden standardmäßig auf Auto-Update gesetzt",
        "AUTO_UPDATE_LABEL": "Automatisch aktualisieren",
        "CLIENT_TYPE_INPUT_HINT": "Der Order, der den {clientTypeName} Clientorder \"{clientFolderName}\" enthält",
        "CLIENT_TYPE_PATH_LABEL": "{clientTypeName} Pfad",
        "DEFAULT_ADDON_CHANNEL_LABEL": "Standard-Addon-Kanal",
        "DEFAULT_ADDON_CHANNEL_SELECT_LABEL": "Addon-Kanal",
        "OPEN_WOW_DIRECTORY_SELECT_BUTTON": "Auswählen",
        "RESCAN_CLIENTS_BUTTON": "Neu scannen",
        "RESCAN_CLIENTS_LABEL": "Installierte World of Warcraft Produkte erneut durchsuchen",
        "TITLE": "World of Warcraft"
      }
    }
  }
}<|MERGE_RESOLUTION|>--- conflicted
+++ resolved
@@ -1,15 +1,10 @@
 {
   "APP": {
-<<<<<<< HEAD
     "AUTO_UPDATE_NOTIFICATION_BODY": "Automatisch {count} {count, plural, =1{Addon} other{Addons}} aktualisiert.",
-    "AUTO_UPDATE_NOTIFICATION_TITLE": "Automatische Aktualisierung"
-=======
-    "AUTO_UPDATE_NOTIFICATION_BODY": "Automatically updated {count} {count, plural, =1{addon} other{addons}}.",
-    "AUTO_UPDATE_NOTIFICATION_TITLE": "Auto Updates",
+    "AUTO_UPDATE_NOTIFICATION_TITLE": "Automatische Aktualisierung",
     "WOWUP_UPDATE_SNACKBAR_ACTION": "Update",
     "WOWUP_UPDATE_SNACKBAR_TEXT": "A new version of WowUp is available",
     "WOWUP_UPDATE_TOOLTIP": "WowUp update available"
->>>>>>> 26eac630
   },
   "COMMON": {
     "ADDON_STATE": {
