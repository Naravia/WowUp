--- conflicted
+++ resolved
@@ -66,17 +66,10 @@
     },
     "OPTIONS": {
       "APPLICATION": {
-<<<<<<< HEAD
         "ENABLE_SYSTEM_NOTIFICATIONS_LABEL": "Systembenachrichtigungen aktivieren",
         "ENABLE_SYSTEM_NOTIFICATIONS_DESCRIPTION": "Aktivieren / Deaktivieren verschiedener Systembenachrichtigungen",
         "MINIMIZE_ON_CLOSE_LABEL": "Minimieren bei Schliessen",
         "MINIMIZE_ON_CLOSE_DESCRIPTION_WINDOWS": "Beim Schließen des WowUp-Fensters auf das Systemabschnitt minimieren.",
-=======
-        "ENABLE_SYSTEM_NOTIFICATIONS_LABEL": "ENABLE_SYSTEM_NOTIFICATIONS_LABEL",
-        "ENABLE_SYSTEM_NOTIFICATIONS_DESCRIPTION": "ENABLE_SYSTEM_NOTIFICATIONS_DESCRIPTION",
-        "MINIMIZE_ON_CLOSE_LABEL": "Minimieren beim Schließen",
-        "MINIMIZE_ON_CLOSE_DESCRIPTION_WINDOWS": "Beim Schließen des WowUp-Fensters auf den Systembereich minimieren.",
->>>>>>> edf78660
         "MINIMIZE_ON_CLOSE_DESCRIPTION_MAC": "MINIMIZE_ON_CLOSE_DESCRIPTION_MAC",
         "TELEMETRY_DESCRIPTION": "Helfen Sie WowUp zu verbessern, indem Sie anonyme Installationsdaten und/oder Fehler senden.",
         "TELEMETRY_LABEL": "Telemetrie",
