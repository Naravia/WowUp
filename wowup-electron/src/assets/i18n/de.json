--- conflicted
+++ resolved
@@ -109,12 +109,8 @@
       "CHANGELOG_TAB": "Changelog",
       "DEPENDENCY_TEXT": "Dieses Addon besitzt {dependencyCount} {dependencyCount, plural, one{Abhängigkeit} other{Abhängigkeiten}}",
       "DESCRIPTION_TAB": "Description",
-<<<<<<< HEAD
       "MISSING_DEPENDENCIES": "Fehlende Abhängigkeiten",
-=======
       "FUNDING_LINK_TITLE": "Support this author",
-      "MISSING_DEPENDENCIES": "Missing dependencies",
->>>>>>> 28bd4224
       "VIEW_IN_BROWSER_BUTTON": "Im Browser anzeigen",
       "VIEW_ON_PROVIDER_PREFIX": "Anzeigen auf"
     },
