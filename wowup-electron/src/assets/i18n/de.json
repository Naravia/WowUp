--- conflicted
+++ resolved
@@ -76,11 +76,11 @@
         "TELEMETRY_DESCRIPTION": "Helfen Sie WowUp zu verbessern, indem Sie anonyme Installationsdaten und/oder Fehler senden.",
         "TELEMETRY_LABEL": "Telemetrie",
         "TITLE": "Applikation",
-        "USE_HARDWARE_ACCELERATION_CONFIRMATION_LABEL" : "TEXT_ELEMENT",
-        "USE_HARDWARE_ACCELERATION_ENABLE_CONFIRMATION_DESCRIPTION" : "TEXT_ELEMENT",
-        "USE_HARDWARE_ACCELERATION_DISABLE_CONFIRMATION_DESCRIPTION" : "TEXT_ELEMENT",
-        "USE_HARDWARE_ACCELERATION_LABEL" : "TEXT_ELEMENT",
-        "USE_HARDWARE_ACCELERATION_DESCRIPTION" : "TEXT_ELEMENT"
+        "USE_HARDWARE_ACCELERATION_CONFIRMATION_LABEL": "TEXT_ELEMENT",
+        "USE_HARDWARE_ACCELERATION_ENABLE_CONFIRMATION_DESCRIPTION": "TEXT_ELEMENT",
+        "USE_HARDWARE_ACCELERATION_DISABLE_CONFIRMATION_DESCRIPTION": "TEXT_ELEMENT",
+        "USE_HARDWARE_ACCELERATION_LABEL": "TEXT_ELEMENT",
+        "USE_HARDWARE_ACCELERATION_DESCRIPTION": "TEXT_ELEMENT"
       },
       "DEBUG": {
         "DEBUG_DATA_BUTTON": "Debug-Daten dumpen",
@@ -140,24 +140,16 @@
       "UPDATING": "Aktualisiere"
     },
     "ADDON_STATE": {
-<<<<<<< HEAD
-      "UNINSTALL": "UNINSTALL",
-      "IGNORED": "IGNORED",
-      "UPDATE": "UPDATE",
-      "INSTALL": "INSTALL",
-      "UPTODATE": "UPTODATE"
+      "UNINSTALL": "Deinstalliert",
+      "IGNORED": "Ignoriert",
+      "UPDATE": "Aktualisiert",
+      "INSTALL": "Installiert",
+      "UPTODATE": "Aktuell"
     },
     "DOWNLOAD_COUNT": {
       "BILLION": "",
       "MILLION": "",
       "THOUSAND": ""
-=======
-      "UNINSTALL": "Deinstalliert",
-      "IGNORED": "Ignoriert",
-      "UPDATE": "Aktualisiert",
-      "INSTALL": "Installiert",
-      "UPTODATE": "Aktuell"
->>>>>>> d7563c9e
     }
   }
 }