{
  "APP": {
    "AUTO_UPDATE_NOTIFICATION_BODY": "自动更新了 {count} 个插件。",
    "AUTO_UPDATE_NOTIFICATION_TITLE": "自动更新",
    "SYSTEM_TRAY": {
      "CHECK_UPDATE": "检查更新...",
      "QUIT_ACTION": "退出",
      "SHOW_ACTION": "显示"
    },
    "THEME": {
      "ALLIANCE": "Alliance",
      "ALLIANCE_LIGHT": "Alliance Light",
      "DEFAULT": "Default",
      "DEFAULT_LIGHT": "Default Light",
      "HORDE": "Horde",
      "HORDE_LIGHT": "Horde Light"
    },
    "WOWUP_UPDATE": {
      "DOWNLOADED_TOOLTIP": "安装 WowUp 更新",
      "INSTALL_MESSAGE": "是否重新启动 WowUp 以完成更新？",
      "INSTALL_TITLE": "WowUp 更新已准备就绪",
      "NOT_AVAILABLE": "已安装最新版 WowUp",
      "PORTABLE_DOWNLOAD_MESSAGE": "是否手动下载最新绿色版？\n\n下载完成后请关闭本应用程序，然后用新版本覆盖。",
      "PORTABLE_DOWNLOAD_TITLE": "需要手动下载",
      "SNACKBAR_ACTION": "更新",
      "SNACKBAR_TEXT": "新版本 WowUp 可用",
      "TOOLTIP": "WowUp 更新可用",
      "UPDATE_ERROR": "WowUp 更新下载失败"
    }
  },
  "COMMON": {
    "ADDON_STATE": {
      "IGNORED": "忽略",
      "INSTALL": "安装",
      "UNINSTALL": "卸载",
      "UNKNOWN": "",
      "UPDATE": "更新",
      "UPTODATE": "已安装最新版"
    },
    "ADDON_STATUS": {
      "BACKINGUP": "正在备份",
      "COMPLETE": "已安装",
      "DOWNLOADING": "正在下载",
      "INSTALLING": "正在安装",
      "PENDING": "等待中",
      "UNINSTALLING": "正在卸载",
      "UPDATING": "正在更新..."
    },
    "CLIENT_TYPES": {
      "BETA": "Beta",
      "CLASSIC": "Classic",
      "CLASSICPTR": "Classic PTR",
      "RETAIL": "Retail",
      "RETAILPTR": "Retail PTR"
    },
    "DATES": {
      "DATETIME_SHORT": "{d, date, short} {d, time, short}",
      "DAYS_AGO": "{count} 天前",
      "HOURS_AGO": "{count} 小时前",
      "JUST_NOW": "刚刚",
      "MONTHS_AGO": "{count} 个月前",
      "YEARS_AGO": "{count} 年前",
      "YESTERDAY": "昨天"
    },
    "DEPENDENCY": {
      "TOOLTIP": "{dependencyCount} 个依赖项"
    },
    "DOWNLOAD_COUNT": {
      "BILLION": "{count}B",
      "MILLION": "{count}M",
      "THOUSAND": "{count}k"
    },
    "ENUM": {
      "ADDON_CHANNEL_TYPE": {
        "ALPHA": "Alpha",
        "BETA": "Beta",
        "STABLE": "稳定版"
      }
    },
    "PROGRESS_SPINNER": {
      "LOADING": "正在加载..."
    },
    "SEARCH": {
      "NO_ADDONS": "未找到插件"
    }
  },
  "DIALOGS": {
    "ADDON_DETAILS": {
      "BY_AUTHOR": "By {authorName}",
      "DEPENDENCY_TEXT": "此插件有 {dependencyCount} 个依赖项",
      "VIEW_IN_BROWSER_BUTTON": "在浏览器中查看",
      "VIEW_ON_PROVIDER_PREFIX": "在该网站上查看："
    },
    "ALERT": {
      "POSITIVE_BUTTON": "确定"
    },
    "CONFIRM": {
      "NEGATIVE_BUTTON": "否",
      "POSITIVE_BUTTON": "是"
    },
    "INSTALL_FROM_URL": {
      "ADDON_URL_INPUT_LABEL": "插件 URL",
      "ADDON_URL_INPUT_PLACEHOLDER": "例如，GitHub 或 WowInterface URL",
      "CLOSE_BUTTON": "关闭",
      "DESCRIPTION": "如需直接从某 URL 安装插件，请将其粘贴到下面以开始安装。",
      "DOWNLOAD_COUNT": "{textCount} {count, plural, =1{download} other{downloads}} on {provider}",
      "ERROR": {
        "FAILED_TO_CONNECT": "无法连接 API，请稍后重试。",
        "INSTALL_FAILED": "安装插件时出现了一些错误，请重试。\n\n如果一直出现此消息，可以加入 Discord #wow-support 频道寻求帮助（英语）。",
        "INVALID_URL": "输入的 URL 无效。有效 URL 示例：\n\t- https://github.com/teelolws/Altoholic-Retail\n\t- https://www.wowinterface.com/downloads/info25610-8.3-014.html\n\t- https://www.curseforge.com/wow/addons/altoholic",
        "NO_ADDON_FOUND": "未找到插件，请检查 URL 是否指向正确的页面。\n\n从 GitHub 安装时，请检查是否存在带有 zip 包的 release tag。",
        "TITLE": "插件安装失败"
      },
      "IMPORT_BUTTON": "导入",
      "INSTALL_BUTTON": "安装",
      "INSTALL_SUCCESS_LABEL": "安装成功！",
      "SUPPORTED_SOURCES": "支持 WowInterface 和 GitHub",
      "TITLE": "从 URL 安装"
    },
    "TELEMETRY": {
      "DESCRIPTION": "是否发送匿名应用安装数据和错误信息以帮助改进 WowUp？",
      "NEGATIVE_BUTTON": "否",
      "POSITIVE_BUTTON": "是",
      "TITLE": "WowUp 遥测"
    }
  },
  "PAGES": {
    "ABOUT": {
      "CHANGE_LOG_SECTION_LABEL": "更新记录",
      "TITLE": "WowUp.io",
      "WEBSITE_LINK_LABEL": "访问网站！"
    },
    "GET_ADDONS": {
      "CLIENT_TYPE_SELECT_LABEL": "魔兽世界",
      "INSTALL_FROM_URL_BUTTON": "从 URL 安装",
      "REFRESH_BUTTON": "刷新",
      "SEARCH_LABEL": "搜索",
      "TABLE": {
        "ADDON_COLUMN_HEADER": "插件",
        "AUTHOR_COLUMN_HEADER": "作者",
        "DOWNLOAD_COUNT_COLUMN_HEADER": "下载次数",
        "PROVIDER_COLUMN_HEADER": "提供方",
        "RELEASED_AT_COLUMN_HEADER": "发布时间",
        "STATUS_COLUMN_HEADER": "状态"
      }
    },
    "HOME": {
      "ABOUT_TAB_TITLE": "关于",
      "GET_ADDONS_TAB_TITLE": "获取插件",
      "MY_ADDONS_TAB_TITLE": "我的插件",
      "OPTIONS_TAB_TITLE": "选项"
    },
    "MY_ADDONS": {
      "ADDON_CONTEXT_MENU": {
        "ADDONS_SELECTED": "已选中 {count} 项",
        "ALPHA_ADDON_CHANNEL": "Alpha",
        "AUTO_UPDATE_ADDON_BUTTON": "自动更新",
        "BETA_ADDON_CHANNEL": "Beta",
        "CHANNEL_SUBMENT_TITLE": "更新通道",
        "IGNORE_ADDON_BUTTON": "忽略",
        "REINSTALL_ADDON_BUTTON": "重新安装",
        "REMOVE_ADDON_BUTTON": "删除",
        "SHOW_FOLDER": "打开文件夹",
        "STABLE_ADDON_CHANNEL": "稳定版"
      },
      "CHECK_UPDATES_BUTTON": "检查更新",
      "CHECK_UPDATES_BUTTON_TOOLTIP": "检查最新的插件更新",
      "CLIENT_TYPE_SELECT_LABEL": "魔兽世界",
      "COLUMNS_CONTEXT_MENU": {
        "TITLE": "显示列表项"
      },
      "FILTER_LABEL": "筛选",
      "PAGE_CONTEXT_FOOTER": {
        "ADDONS_INSTALLED": "共 {count} 个插件",
        "JOIN_DISCORD": "在 Discord 上与我们交流（英语）",
        "PATREON_SUPPORT": "通过 Patreon 向 WowUp 捐助",
        "SEARCH_RESULTS": "共 {count} 条结果",
        "VIEW_GITHUB": "在 GitHub 上查看源代码",
        "VIEW_GUIDE": "访问指南，探索 WowUp 的功能（英语）"
      },
      "RESCAN_FOLDERS_BUTTON": "重新扫描",
      "RESCAN_FOLDERS_BUTTON_TOOLTIP": "扫描客户端文件夹中已安装的附加组件",
      "RESCAN_FOLDERS_CONFIRMATION_DESCRIPTION": "重新扫描过程将会猜测已经安装了哪些插件，可能会重置已知插件信息。如果特定插件无法识别或显示不正确，请使用此功能。扫描不会删除插件本身，只会删除 WowUp 缓存的插件信息。\n\n扫描需要花费一些时间。",
      "RESCAN_FOLDERS_CONFIRMATION_TITLE": "是否开始扫描？",
      "SPINNER": {
        "GATHERING_ADDONS": "正在收集插件信息...",
        "UPDATING": "正在更新第 {updateCount} 个，共 {addonCount} 个",
        "UPDATING_WITH_ADDON_NAME": "正在更新第 {updateCount} 个，共 {addonCount} 个\n{clientType}：{addonName}"
      },
      "TABLE": {
        "ADDON_COLUMN_HEADER": "插件",
        "ADDON_INSTALL_BUTTON": "安装",
        "ADDON_UPDATE_BUTTON": "更新",
        "AUTHOR_COLUMN_HEADER": "作者",
        "AUTO_UPDATE_ICON_TOOLTIP": "自动更新已启用",
        "GAME_VERSION_COLUMN_HEADER": "游戏版本",
        "LATEST_VERSION_COLUMN_HEADER": "最新版本",
        "PROVIDER_COLUMN_HEADER": "提供方",
        "PROVIDER_RELEASE_CHANNEL": "更新通道",
        "RELEASED_AT_COLUMN_HEADER": "发布时间",
        "STATUS_COLUMN_HEADER": "状态",
        "UPDATED_AT_COLUMN_HEADER": "更新时间"
      },
      "UNINSTALL_POPUP": {
        "CONFIRMATION_ACTION_EXPLANATION": "此操作将会从《魔兽世界》所在路径下删除所有与插件相关的文件夹。",
        "CONFIRMATION_LESS_THAN_THREE": "是否确定要删除以下 {count} 个插件？",
        "CONFIRMATION_MORE_THAN_THREE": "是否确定要删除选中的 {count} 个插件？",
        "CONFIRMATION_ONE": "是否确定要删除 {addonName}？",
        "DEPENDENCY_MESSAGE": "{addonName} 有 {dependencyCount} 个依赖项，是否一并删除？",
        "DEPENDENCY_TITLE": "是否删除插件依赖项？",
        "TITLE": "是否卸载插件？"
      },
      "UPDATE_ALL_BUTTON": "全部更新",
      "UPDATE_ALL_BUTTON_TOOLTIP": "更新此客户端的所有插件",
      "UPDATE_ALL_CONTEXT_MENU": {
        "UPDATE_ALL_CLIENTS_BUTTON": "更新所有客户端",
        "UPDATE_RETAIL_CLASSIC_BUTTON": "更新正式服/经典怀旧服"
      }
    },
    "OPTIONS": {
      "ADDON": {
        "ENABLED_PROVIDERS": {
          "DESCRIPTION": "Select which providers may be used to search for, and install new addons",
          "FIELD_LABEL": "Enabled Addon Providers",
          "INPUT_LABEL": "Providers"
        },
        "TITLE": "Addons"
      },
      "APPLICATION": {
        "CURRENT_LANGUAGE_LABEL": "当前语言",
        "ENABLE_SYSTEM_NOTIFICATIONS_DESCRIPTION": "启用各种系统通知弹窗，如自动更新插件通知。",
        "ENABLE_SYSTEM_NOTIFICATIONS_LABEL": "启用系统通知",
        "MINIMIZE_ON_CLOSE_DESCRIPTION_MAC": "关闭 WowUp 窗口时，最小化到菜单栏。",
        "MINIMIZE_ON_CLOSE_DESCRIPTION_WINDOWS": "关闭 WowUp 窗口时，最小化到系统托盘。",
        "MINIMIZE_ON_CLOSE_LABEL": "关闭时最小化",
        "SET_LANGUAGE_CONFIRMATION_DESCRIPTION": "更改默认语言需要重新启动客户端。",
        "SET_LANGUAGE_CONFIRMATION_LABEL": "设置新的默认语言",
        "SET_LANGUAGE_DESCRIPTION": "选择要使用的语言",
        "SET_LANGUAGE_LABEL": "设置语言",
        "START_MINIMIZED_DESCRIPTION": "……并且不显示窗口。",
        "START_MINIMIZED_LABEL": "以最小化窗口启动 WowUp",
        "START_WITH_SYSTEM_DESCRIPTION": "WowUp 将在登录后自动启动……",
        "START_WITH_SYSTEM_LABEL": "登录后自动启动 WowUp",
        "TELEMETRY_DESCRIPTION": "发送匿名应用安装数据和错误信息以帮助改进 WowUp。",
        "TELEMETRY_LABEL": "遥测",
        "THEME_DESCRIPTION": "Change the color theme to whatever you like",
        "THEME_LABEL": "Color Theme",
        "TITLE": "应用程序",
        "USE_HARDWARE_ACCELERATION_CONFIRMATION_LABEL": "是否重新启动？",
        "USE_HARDWARE_ACCELERATION_DESCRIPTION": "禁用硬件加速可能会提高 FPS 并修复其他渲染问题。更改此项需要重新启动。",
        "USE_HARDWARE_ACCELERATION_DISABLE_CONFIRMATION_DESCRIPTION": "禁用硬件加速需要重新启动 WowUp。",
        "USE_HARDWARE_ACCELERATION_ENABLE_CONFIRMATION_DESCRIPTION": "启用硬件加速需要重新启动 WowUp。",
        "USE_HARDWARE_ACCELERATION_LABEL": "启用硬件加速"
      },
      "DEBUG": {
        "DEBUG_DATA_BUTTON": "转储调试数据",
        "DEBUG_DATA_DESCRIPTION": "记录调试数据以帮助诊断潜在的问题。调试数据可以在最新的日志文件中找到。",
        "DEBUG_DATA_LABEL": "调试数据",
        "LOG_FILES_BUTTON": "显示日志文件",
        "LOG_FILES_DESCRIPTION": "打开包含您最后几个日志文件的文件夹。",
        "LOG_FILES_LABEL": "日志文件",
        "TITLE": "调试"
      },
      "TABS": {
<<<<<<< HEAD
        "ADDONS": "Addons",
        "APPLICATION": "Application",
        "CLIENTS": "Clients",
        "DEBUG": "Debug"
=======
        "APPLICATION": "应用程序",
        "CLIENTS": "客户端",
        "DEBUG": "调试"
>>>>>>> 172acd7e
      },
      "WOW": {
        "AUTO_UPDATE_DESCRIPTION": "新安装的插件将默认设置为自动更新",
        "AUTO_UPDATE_LABEL": "自动更新",
        "CLIENT_TYPE_INPUT_HINT": "请选择 {clientTypeName} 客户端路径（\"{clientFolderName}\" 的上级路径）",
        "CLIENT_TYPE_PATH_LABEL": "{clientTypeName} 路径",
        "DEFAULT_ADDON_CHANNEL_LABEL": "默认插件更新通道",
        "DEFAULT_ADDON_CHANNEL_SELECT_LABEL": "插件更新通道",
        "OPEN_WOW_DIRECTORY_SELECT_BUTTON": "浏览",
        "RESCAN_CLIENTS_BUTTON": "重新扫描",
        "RESCAN_CLIENTS_LABEL": "重新扫描已安装的《魔兽世界》客户端",
        "TITLE": "魔兽世界"
      }
    }
  }
}<|MERGE_RESOLUTION|>--- conflicted
+++ resolved
@@ -262,16 +262,10 @@
         "TITLE": "调试"
       },
       "TABS": {
-<<<<<<< HEAD
         "ADDONS": "Addons",
-        "APPLICATION": "Application",
-        "CLIENTS": "Clients",
-        "DEBUG": "Debug"
-=======
         "APPLICATION": "应用程序",
         "CLIENTS": "客户端",
         "DEBUG": "调试"
->>>>>>> 172acd7e
       },
       "WOW": {
         "AUTO_UPDATE_DESCRIPTION": "新安装的插件将默认设置为自动更新",
