--- conflicted
+++ resolved
@@ -133,7 +133,6 @@
         "TELEMETRY_DESCRIPTION": "Помогите улучшить WowUp, отправив анонимные данные об установке и/или ошибках.",
         "TELEMETRY_LABEL": "Телеметрия",
         "TITLE": "Приложение",
-<<<<<<< HEAD
         "USE_HARDWARE_ACCELERATION_CONFIRMATION_LABEL" : "Хотите перезапустить приложение?",
         "USE_HARDWARE_ACCELERATION_ENABLE_CONFIRMATION_DESCRIPTION" : "Для включения аппаратного ускорения нужен перезапуск приложения.",
         "USE_HARDWARE_ACCELERATION_DISABLE_CONFIRMATION_DESCRIPTION" : "Для отключения аппаратного ускорения нужен перезапуск приложения.",
@@ -143,13 +142,6 @@
         "START_WITH_SYSTEM_DESCRIPTION" : "WowUp будет запущен сразу после загрузки операционной системы",
         "START_MINIMIZED_LABEL" : "Запускать WowUp свернутым",
         "START_MINIMIZED_DESCRIPTION" : "WowUp будет запущен в свернутом виде со стартом системы"
-=======
-        "USE_HARDWARE_ACCELERATION_CONFIRMATION_LABEL": "Хотите перезапустить приложение?",
-        "USE_HARDWARE_ACCELERATION_DESCRIPTION": "Отключение аппаратного ускорения может решить проблемы с количеством кадров в секунду и исправить другие неполадки с приложением. Изменение этой настройки требует перезапуск приложения.",
-        "USE_HARDWARE_ACCELERATION_DISABLE_CONFIRMATION_DESCRIPTION": "Для отключения аппаратного ускорения нужен перезапуск приложения.",
-        "USE_HARDWARE_ACCELERATION_ENABLE_CONFIRMATION_DESCRIPTION": "Для включения аппаратного ускорения нужен перезапуск приложения.",
-        "USE_HARDWARE_ACCELERATION_LABEL": "Включить аппаратное ускорение"
->>>>>>> 8d79a5e7
       },
       "DEBUG": {
         "DEBUG_DATA_BUTTON": "Дамп отладочных данных",
