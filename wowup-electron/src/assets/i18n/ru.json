{
  "PAGES": {
    "ABOUT": {
      "CHANGE_LOG_SECTION_LABEL": "Журнал изменений",
      "TITLE": "WowUp.io",
      "WEBSITE_LINK_LABEL": "Посетите наш сайт!"
    },
    "GET_ADDONS": {
      "CLIENT_TYPE_SELECT_LABEL": "World of Warcraft",
      "REFRESH_BUTTON": "Обновить",
      "INSTALL_FROM_URL_BUTTON": "Установить по ссылке",
      "SEARCH_LABEL": "Искать",
      "TABLE": {
        "ADDON_COLUMN_HEADER": "Модификация",
        "AUTHOR_COLUMN_HEADER": "Автор",
        "PROVIDER_COLUMN_HEADER": "Источник",
        "STATUS_COLUMN_HEADER": "Статус",
        "DOWNLOAD_COUNT_COLUMN_HEADER": "Загрузок",
        "RELEASED_AT_COLUMN_HEADER": "RELEASED_AT_COLUMN_HEADER"
      }
    },
    "HOME": {
      "TITLE": "Приложение работает!",
      "GO_TO_DETAIL": "Детали",
      "MY_ADDONS_TAB_TITLE": "Мои модификации",
      "GET_ADDONS_TAB_TITLE": "Получить модификации",
      "ABOUT_TAB_TITLE": "О программе",
      "OPTIONS_TAB_TITLE": "Настройки"
    },
    "MY_ADDONS": {
      "CHECK_UPDATES_BUTTON": "Проверить обновления",
      "CHECK_UPDATES_BUTTON_TOOLTIP": "Проверить наличие последних обновлений модификации",
      "CLIENT_TYPE_SELECT_LABEL": "World of Warcraft",
      "FILTER_LABEL": "Фильтр",
      "RESCAN_FOLDERS_BUTTON": "Сканировать папки",
      "RESCAN_FOLDERS_BUTTON_TOOLTIP": "Сканирование папки клиента на наличие установленных модификаций",
      "UPDATE_ALL_BUTTON": "Обновить всё",
      "UPDATE_ALL_BUTTON_TOOLTIP": "Обновить все модификации для этого клиента",
      "TABLE": {
        "ADDON_COLUMN_HEADER": "Модификация",
        "ADDON_INSTALL_BUTTON": "Установить",
        "ADDON_UPDATE_BUTTON": "Обновить",
        "AUTHOR_COLUMN_HEADER": "Автор",
        "AUTO_UPDATE_ICON_TOOLTIP": "Автообновление включено",
        "GAME_VERSION_COLUMN_HEADER": "Версия игры",
        "LATEST_VERSION_COLUMN_HEADER": "Последняя версия",
        "PROVIDER_COLUMN_HEADER": "Источник",
        "STATUS_COLUMN_HEADER": "Статус",
        "RELEASED_AT_COLUMN_HEADER": "Выпущена в"
      },
      "ADDON_CONTEXT_MENU": {
        "IGNORE_ADDON_BUTTON": "Пропускать",
        "AUTO_UPDATE_ADDON_BUTTON": "Автообновление",
        "CHANNEL_SUBMENT_TITLE": "Тип выпуска",
        "SHOW_FOLDER": "Показать папку",
        "REINSTALL_ADDON_BUTTON": "Переустановить",
        "REMOVE_ADDON_BUTTON": "Удалить",
        "STABLE_ADDON_CHANNEL": "Стабильная",
        "BETA_ADDON_CHANNEL": "Бета",
        "ALPHA_ADDON_CHANNEL": "Альфа"
      },
      "COLUMNS_CONTEXT_MENU": {
        "TITLE": "Показать колонки"
      },
      "UPDATE_ALL_CONTEXT_MENU": {
        "UPDATE_RETAIL_CLASSIC_BUTTON": "Обновить Текущую/Classic",
        "UPDATE_ALL_CLIENTS_BUTTON": "Обновить все клиенты"
      }
    },
    "OPTIONS": {
      "APPLICATION": {
        "ENABLE_SYSTEM_NOTIFICATIONS_LABEL": "Включить системные уведомления",
        "ENABLE_SYSTEM_NOTIFICATIONS_DESCRIPTION": "Включить/Выключить различные окна системных уведомлений, такие как автоматически обновлённые модификации.",
        "MINIMIZE_ON_CLOSE_LABEL": "Свернуть в трей при закрытии",
        "MINIMIZE_ON_CLOSE_DESCRIPTION_WINDOWS": "При закрытии окна WowUp сворачивается в область уведомлений панели задач.",
        "MINIMIZE_ON_CLOSE_DESCRIPTION_MAC": "При закрытии окна WowUp сворачивается в меню статуса.",
        "TELEMETRY_DESCRIPTION": "Помогите улучшить WowUp, отправив анонимные данные об установке и/или ошибках.",
        "TELEMETRY_LABEL": "Телеметрия",
        "TITLE": "Приложение",
        "USE_HARDWARE_ACCELERATION_CONFIRMATION_LABEL" : "TEXT_ELEMENT",
        "USE_HARDWARE_ACCELERATION_ENABLE_CONFIRMATION_DESCRIPTION" : "TEXT_ELEMENT",
        "USE_HARDWARE_ACCELERATION_DISABLE_CONFIRMATION_DESCRIPTION" : "TEXT_ELEMENT",
        "USE_HARDWARE_ACCELERATION_LABEL" : "TEXT_ELEMENT",
        "USE_HARDWARE_ACCELERATION_DESCRIPTION" : "TEXT_ELEMENT"
      },
      "DEBUG": {
        "DEBUG_DATA_BUTTON": "Дамп отладочных данных",
        "DEBUG_DATA_DESCRIPTION": "Записывать отладочные данные, чтобы помочь в диагностике потенциальных проблем. Его можно найти в последнем лог-файле, если необходимо.",
        "DEBUG_DATA_LABEL": "Отладка данных",
        "LOG_FILES_BUTTON": "Показать лог-файлы",
        "LOG_FILES_DESCRIPTION": "Открыть папку, содержащую последние несколько лог-файлов.",
        "LOG_FILES_LABEL": "Файлы логов",
        "TITLE": "Отладка"
      },
      "WOW": {
        "AUTO_UPDATE_DESCRIPTION": "Новые установленные модификации будут автоматически обновляться по умолчанию",
        "AUTO_UPDATE_LABEL": "Автообновление",
        "TITLE": "World of Warcraft",
        "DEFAULT_ADDON_CHANNEL_LABEL": "Тип выпуска модификации по умолчанию",
        "DEFAULT_ADDON_CHANNEL_SELECT_LABEL": "Тип выпуска модификации",
        "RESCAN_CLIENTS_BUTTON": "Повторное сканирование",
        "RESCAN_CLIENTS_LABEL": "Повторно найти установленные продукты World of Warcraft"
      }
    }
  },
  "DIALOGS": {
    "ADDON_DETAILS": {
      "VIEW_IN_BROWSER_BUTTON": "Посмотреть в браузере"
    },
    "ALERT": {
      "POSITIVE_BUTTON": "Окей"
    },
    "CONFIRM": {
      "NEGATIVE_BUTTON": "Нет",
      "POSITIVE_BUTTON": "Да"
    },
    "INSTALL_FROM_URL": {
      "ADDON_URL_INPUT_LABEL": "Ссылка на модификацию",
      "ADDON_URL_INPUT_PLACEHOLDER": "Например ссылки GitHub или WowInterface",
      "CLOSE_BUTTON": "Закрыть",
      "IMPORT_BUTTON": "Импорт",
      "INSTALL_BUTTON": "Установить",
      "INSTALL_SUCCESS_LABEL": "Установлено!",
      "TITLE": "Ссылка на установку модификации",
      "DESCRIPTION": "Если вы хотите установить модификацию непосредственно по ссылке, вставьте её ниже, чтобы начать.",
      "SUPPORTED_SOURCES": "Поддерживаются WowInterface и GitHub*"
    },
    "TELEMETRY": {
      "DESCRIPTION": "Хотите помочь мне улучшить WowUp, анонимно отправляя данные об установке и ошибках?",
      "NEGATIVE_BUTTON": "Нет, спасибо",
      "POSITIVE_BUTTON": "Конечно!",
      "TITLE": "Телеметрия WowUp"
    }
  },
  "COMMON": {
    "ADDON_STATUS": {
      "BACKINGUP": "Резервное копирование",
      "COMPLETE": "Установлена",
      "DOWNLOADING": "Загружается",
      "INSTALLING": "Устанавливается",
      "PENDING": "В ожидании",
      "UNINSTALLING": "Удаляется",
      "UPDATING": "Обновляется..."
    },
    "ADDON_STATE": {
      "UNINSTALL": "Удалить",
      "IGNORED": "Игнорируется",
      "UPDATE": "Обновить",
      "INSTALL": "Установить",
      "UPTODATE": "Актуальная"
    },
    "DOWNLOAD_COUNT": {
<<<<<<< HEAD
      "BILLION": "млрд.",
      "MILLION": "млн.",
      "THOUSAND": "тыс."
=======
      "BILLION": "",
      "MILLION": "",
      "THOUSAND": ""
>>>>>>> 10641513
    }
  }
}<|MERGE_RESOLUTION|>--- conflicted
+++ resolved
@@ -150,15 +150,9 @@
       "UPTODATE": "Актуальная"
     },
     "DOWNLOAD_COUNT": {
-<<<<<<< HEAD
       "BILLION": "млрд.",
       "MILLION": "млн.",
       "THOUSAND": "тыс."
-=======
-      "BILLION": "",
-      "MILLION": "",
-      "THOUSAND": ""
->>>>>>> 10641513
     }
   }
 }