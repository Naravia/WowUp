{
  "PAGES": {
    "ABOUT": {
      "CHANGE_LOG_SECTION_LABEL": "Журнал изменений",
      "TITLE": "WowUp.io",
      "WEBSITE_LINK_LABEL": "Посетите наш сайт!"
    },
    "GET_ADDONS": {
      "CLIENT_TYPE_SELECT_LABEL": "World of Warcraft",
      "REFRESH_BUTTON": "Обновить",
      "INSTALL_FROM_URL_BUTTON": "Установить по ссылке",
      "SEARCH_LABEL": "Искать",
      "TABLE": {
        "ADDON_COLUMN_HEADER": "Модификация",
        "AUTHOR_COLUMN_HEADER": "Автор",
        "PROVIDER_COLUMN_HEADER": "Источник",
        "STATUS_COLUMN_HEADER": "Статус",
<<<<<<< HEAD
        "DOWNLOAD_COUNT_COLUMN_HEADER": "Кол-во загрузок",
        "RELEASED_AT_COLUMN_HEADER": "RELEASED_AT_COLUMN_HEADER"
=======
        "DOWNLOAD_COUNT_COLUMN_HEADER": "Загрузок"
>>>>>>> 999505f5
      }
    },
    "HOME": {
      "TITLE": "Приложение работает!",
      "GO_TO_DETAIL": "Детали",
      "MY_ADDONS_TAB_TITLE": "Мои модификации",
      "GET_ADDONS_TAB_TITLE": "Получить модификации",
      "ABOUT_TAB_TITLE": "О программе",
      "OPTIONS_TAB_TITLE": "Настройки"
    },
    "MY_ADDONS": {
      "CHECK_UPDATES_BUTTON": "Проверить обновления",
      "CHECK_UPDATES_BUTTON_TOOLTIP": "Проверить наличие последних обновлений модификации",
      "CLIENT_TYPE_SELECT_LABEL": "World of Warcraft",
      "FILTER_LABEL": "Фильтр",
      "RESCAN_FOLDERS_BUTTON": "Сканировать папки",
      "RESCAN_FOLDERS_BUTTON_TOOLTIP": "Сканирование папки клиента на наличие установленных модификаций",
      "UPDATE_ALL_BUTTON": "Обновить всё",
      "UPDATE_ALL_BUTTON_TOOLTIP": "Обновить все модификации для этого клиента",
      "TABLE": {
        "ADDON_COLUMN_HEADER": "Модификация",
        "ADDON_INSTALL_BUTTON": "Установить",
        "ADDON_UPDATE_BUTTON": "Обновить",
        "AUTHOR_COLUMN_HEADER": "Автор",
        "AUTO_UPDATE_ICON_TOOLTIP": "Автообновление включено",
        "GAME_VERSION_COLUMN_HEADER": "Версия игры",
        "LATEST_VERSION_COLUMN_HEADER": "Последняя версия",
        "PROVIDER_COLUMN_HEADER": "Источник",
        "STATUS_COLUMN_HEADER": "Статус",
        "RELEASED_AT_COLUMN_HEADER": "RELEASED_AT_COLUMN_HEADER"
      },
      "ADDON_CONTEXT_MENU": {
        "IGNORE_ADDON_BUTTON": "Пропускать",
        "AUTO_UPDATE_ADDON_BUTTON": "Автообновление",
        "CHANNEL_SUBMENT_TITLE": "Тип выпуска",
        "SHOW_FOLDER": "Показать папку",
        "REINSTALL_ADDON_BUTTON": "Переустановить",
        "REMOVE_ADDON_BUTTON": "Удалить",
        "STABLE_ADDON_CHANNEL": "Стабильная",
        "BETA_ADDON_CHANNEL": "Бета",
        "ALPHA_ADDON_CHANNEL": "Альфа"
      },
      "COLUMNS_CONTEXT_MENU": {
        "TITLE": "Показать колонки"
      },
      "UPDATE_ALL_CONTEXT_MENU": {
        "UPDATE_RETAIL_CLASSIC_BUTTON": "Обновить Текущую/Classic",
        "UPDATE_ALL_CLIENTS_BUTTON": "Обновить все клиенты"
      }
    },
    "OPTIONS": {
      "APPLICATION": {
        "ENABLE_SYSTEM_NOTIFICATIONS_LABEL": "Включить системные уведомления",
        "ENABLE_SYSTEM_NOTIFICATIONS_DESCRIPTION": "Включить/Выключить различные окна системных уведомлений, такие как автоматически обновлённые модификации.",
        "MINIMIZE_ON_CLOSE_LABEL": "Свернуть в трей при закрытии",
        "MINIMIZE_ON_CLOSE_DESCRIPTION_WINDOWS": "При закрытии окна WowUp сворачивается в область уведомлений панели задач.",
        "MINIMIZE_ON_CLOSE_DESCRIPTION_MAC": "При закрытии окна WowUp сворачивается в меню статуса.",
        "TELEMETRY_DESCRIPTION": "Помогите улучшить WowUp, отправив анонимные данные об установке и/или ошибках.",
        "TELEMETRY_LABEL": "Телеметрия",
        "TITLE": "Приложение"
      },
      "DEBUG": {
        "DEBUG_DATA_BUTTON": "Дамп отладочных данных",
        "DEBUG_DATA_DESCRIPTION": "Записывать отладочные данные, чтобы помочь в диагностике потенциальных проблем. Его можно найти в последнем лог-файле, если необходимо.",
        "DEBUG_DATA_LABEL": "Отладка данных",
        "LOG_FILES_BUTTON": "Показать лог-файлы",
        "LOG_FILES_DESCRIPTION": "Открыть папку, содержащую последние несколько лог-файлов.",
        "LOG_FILES_LABEL": "Файлы логов",
        "TITLE": "Отладка"
      },
      "WOW": {
        "AUTO_UPDATE_DESCRIPTION": "Новые установленные модификации будут автоматически обновляться по умолчанию",
        "AUTO_UPDATE_LABEL": "Автообновление",
        "TITLE": "World of Warcraft",
        "DEFAULT_ADDON_CHANNEL_LABEL": "Тип выпуска модификации по умолчанию",
        "DEFAULT_ADDON_CHANNEL_SELECT_LABEL": "Тип выпуска модификации",
        "RESCAN_CLIENTS_BUTTON": "Повторное сканирование",
        "RESCAN_CLIENTS_LABEL": "Повторно найти установленные продукты World of Warcraft"
      }
    }
  },
  "DIALOGS": {
    "ADDON_DETAILS": {
      "VIEW_IN_BROWSER_BUTTON": "Посмотреть в браузере"
    },
    "ALERT": {
      "POSITIVE_BUTTON": "Окей"
    },
    "CONFIRM": {
      "NEGATIVE_BUTTON": "Нет",
      "POSITIVE_BUTTON": "Да"
    },
    "INSTALL_FROM_URL": {
      "ADDON_URL_INPUT_LABEL": "Ссылка на модификацию",
      "ADDON_URL_INPUT_PLACEHOLDER": "Например ссылки GitHub или WowInterface",
      "CLOSE_BUTTON": "Закрыть",
      "IMPORT_BUTTON": "Импорт",
      "INSTALL_BUTTON": "Установить",
      "INSTALL_SUCCESS_LABEL": "Установлено!",
      "TITLE": "Ссылка на установку модификации",
      "DESCRIPTION": "Если вы хотите установить модификацию непосредственно по ссылке, вставьте её ниже, чтобы начать.",
      "SUPPORTED_SOURCES": "Поддерживаются WowInterface и GitHub*"
    },
    "TELEMETRY": {
      "DESCRIPTION": "Хотите помочь мне улучшить WowUp, анонимно отправляя данные об установке и ошибках?",
      "NEGATIVE_BUTTON": "Нет, спасибо",
      "POSITIVE_BUTTON": "Конечно!",
      "TITLE": "Телеметрия WowUp"
    }
  },
  "COMMON": {
    "ADDON_STATUS": {
      "BACKINGUP": "Резервное копирование",
      "COMPLETE": "Установлена",
      "DOWNLOADING": "Загружается",
      "INSTALLING": "Устанавливается",
      "PENDING": "В ожидании",
      "UNINSTALLING": "Удаляется",
      "UPDATING": "Обновляется..."
    },
    "ADDON_STATE": {
      "UNINSTALL": "Удалить",
      "IGNORED": "Игнорируется",
      "UPDATE": "Обновить",
      "INSTALL": "Установить",
      "UPTODATE": "Актуальная"
    }
  }
}<|MERGE_RESOLUTION|>--- conflicted
+++ resolved
@@ -15,12 +15,8 @@
         "AUTHOR_COLUMN_HEADER": "Автор",
         "PROVIDER_COLUMN_HEADER": "Источник",
         "STATUS_COLUMN_HEADER": "Статус",
-<<<<<<< HEAD
-        "DOWNLOAD_COUNT_COLUMN_HEADER": "Кол-во загрузок",
+        "DOWNLOAD_COUNT_COLUMN_HEADER": "Загрузок",
         "RELEASED_AT_COLUMN_HEADER": "RELEASED_AT_COLUMN_HEADER"
-=======
-        "DOWNLOAD_COUNT_COLUMN_HEADER": "Загрузок"
->>>>>>> 999505f5
       }
     },
     "HOME": {
