--- conflicted
+++ resolved
@@ -151,12 +151,8 @@
         "JOIN_DISCORD": "Общайтесь с нами в Discord",
         "PATREON_SUPPORT": "Поддержите WowUp на Patreon",
         "SEARCH_RESULTS": "{count} {count, plural, one{результат} few{результата} other{результатов}}",
-<<<<<<< HEAD
-        "VIEW_GITHUB": "Check out the code on GitHub",
+        "VIEW_GITHUB": "Просмотреть код на GitHub",
         "VIEW_GUIDE": "Просмотрите наше руководство чтобы узнать что может WowUp"
-=======
-        "VIEW_GITHUB": "Просмотреть код на GitHub"
->>>>>>> b6bd0075
       },
       "RESCAN_FOLDERS_BUTTON": "Сканировать папки",
       "RESCAN_FOLDERS_BUTTON_TOOLTIP": "Сканирование папки клиента на наличие установленных модификаций",
