--- conflicted
+++ resolved
@@ -186,21 +186,13 @@
         "UPDATED_AT_COLUMN_HEADER": "Actualizado"
       },
       "UNINSTALL_POPUP": {
-<<<<<<< HEAD
         "CONFIRMATION_ACTION_EXPLANATION": "Esto eliminará todas las carpetas realicionadas con el addon dentro de la carpeta de World of Warcraft.",
         "CONFIRMATION_LESS_THAN_THREE": "¿Quiere eliminar los siguientes {count} addons?",
         "CONFIRMATION_MORE_THAN_THREE": "¿Quiere eliminar los {count} addons seleccionados?",
         "CONFIRMATION_ONE": "¿Quiere eliminar {addonName}?",
         "TITLE": "¿Desinstalar {count, plural, =1{Addon} other{Addons}}?"
-=======
-        "CONFIRMATION_ACTION_EXPLANATION": "Esto eliminará todas las carpetas relacionadas de la carpeta de World of Warcraft.",
-        "CONFIRMATION_LESS_THAN_THREE": "Esta seguro / a que quiere eliminar los siguientes {count} addons?",
-        "CONFIRMATION_MORE_THAN_THREE": "Esta seguro / a que quiere eliminar los addons {count} seleccionados?",
-        "CONFIRMATION_ONE": "Esta seguro / a que quiere eliminar {addonName}?",
         "DEPENDENCY_MESSAGE": "{addonName} has {dependencyCount} {dependencyCount, plural, one{dependency} other{dependencies}}. Do you want to remove them also?",
         "DEPENDENCY_TITLE": "Remove Addon Dependencies?",
-        "TITLE": "Desinstalar {count, plural, =1{Addon} otros{Addons}}?"
->>>>>>> 2727462c
       },
       "UPDATE_ALL_BUTTON": "Actualizar Todo",
       "UPDATE_ALL_BUTTON_TOOLTIP": "Actualizar todos los addons para este cliente",
