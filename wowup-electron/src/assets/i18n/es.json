--- conflicted
+++ resolved
@@ -48,11 +48,7 @@
       "YESTERDAY": "Ayer"
     },
     "DEPENDENCY": {
-<<<<<<< HEAD
       "TOOLTIP": "{dependencyCount} {dependencyCount, plural, one{dependencia requerida} other{dependencias requeridas}}"
-=======
-      "TOOLTIP": "{dependencyCount} required {dependencyCount, plural, one{dependency} other{dependencies}}"
->>>>>>> e0ea3706
     },
     "DOWNLOAD_COUNT": {
       "BILLION": "{count} mil millones",
@@ -76,11 +72,7 @@
   "DIALOGS": {
     "ADDON_DETAILS": {
       "BY_AUTHOR": "Por {authorName}",
-<<<<<<< HEAD
       "DEPENDENCY_TEXT": "Este addon tiene {dependencyCount} {dependencyCount, plural, one{dependencia requerida} other{dependencias requeridas}}",
-=======
-      "DEPENDENCY_TEXT": "This addon has {dependencyCount} required {dependencyCount, plural, one{dependency} other{dependencies}}",
->>>>>>> e0ea3706
       "VIEW_IN_BROWSER_BUTTON": "Ver en el navegador",
       "VIEW_ON_PROVIDER_PREFIX": "Ver en"
     },
@@ -198,14 +190,9 @@
         "CONFIRMATION_LESS_THAN_THREE": "¿Quiere eliminar los siguientes {count} addons?",
         "CONFIRMATION_MORE_THAN_THREE": "¿Quiere eliminar los {count} addons seleccionados?",
         "CONFIRMATION_ONE": "¿Quiere eliminar {addonName}?",
-        "TITLE": "¿Desinstalar {count, plural, =1{Addon} other{Addons}}?"
-<<<<<<< HEAD
+        "TITLE": "¿Desinstalar {count, plural, =1{Addon} other{Addons}}?",
         "DEPENDENCY_MESSAGE": "{addonName} tiene {dependencyCount} {dependencyCount, plural, one{dependencia} other{dependencias}}. ¿Quiere eliminarlas también?",
-        "DEPENDENCY_TITLE": "¿Eliminar Dependencias del Addon?",
-=======
-        "DEPENDENCY_MESSAGE": "{addonName} has {dependencyCount} {dependencyCount, plural, one{dependency} other{dependencies}}. Do you want to remove them also?",
-        "DEPENDENCY_TITLE": "Remove Addon Dependencies?",
->>>>>>> e0ea3706
+        "DEPENDENCY_TITLE": "¿Eliminar Dependencias del Addon?"
       },
       "UPDATE_ALL_BUTTON": "Actualizar Todo",
       "UPDATE_ALL_BUTTON_TOOLTIP": "Actualizar todos los addons para este cliente",
