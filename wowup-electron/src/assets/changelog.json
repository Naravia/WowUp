--- conflicted
+++ resolved
@@ -1,7 +1,6 @@
 {
   "ChangeLogs": [
     {
-<<<<<<< HEAD
       "Version": "2.1.0-beta.18",
       "changes": ["Turn off devtools by default"]
     },
@@ -212,10 +211,10 @@
         "Bind all the zoom controls to the same scale (strayge)",
         "Add the showing of unmatched addon folders to 'My Addons'"
       ]
-=======
+    },
+    {
       "Version": "2.0.3",
       "changes": ["Fix an issue with legacy TukUI/ElvUI external IDs saved as ints"]
->>>>>>> c610faa4
     },
     {
       "Version": "2.0.2",
