<div class="addon-column row align-items-center" >
  <div class="thumbnail-container">
<<<<<<< HEAD
    <div *ngIf="listItem.hasThumbnail === true" class="addon-logo-container"
      [style.backgroundImage]="'url(' + listItem.addon.thumbnailUrl + ')'"></div>
=======
    <div *ngIf="listItem.hasThumbnail === true" class="addon-logo-container bg-secondary-3">
      <img [src]="listItem.addon.thumbnailUrl" loading="lazy" />
    </div>
>>>>>>> 21f000aa
    <div *ngIf="listItem.hasThumbnail === false" class="addon-logo-container">
      <div class="addon-logo-letter text-3">
        {{ listItem.thumbnailLetter }}
      </div>
    </div>
<<<<<<< HEAD
    <div *ngIf="listItem.isBetaChannel || listItem.isAlphaChannel" class="channel" [ngClass]="{
=======
    <div *ngIf="listItem.isBetaChannel || listItem.isAlphaChannel" class="channel bg-secondary-3" [ngClass]="{
>>>>>>> 21f000aa
        beta: listItem.isBetaChannel,
        alpha: listItem.isAlphaChannel
      }">
      {{ listItem.isAlphaChannel ? "Alpha" : "Beta" }}
    </div>
  </div>
  <div>
<<<<<<< HEAD
    <a class="addon-title mat-subheading-2" (click)="viewDetails()"
      [ngClass]="{ ignored: listItem.isIgnored }">{{ listItem.addon.name }}</a>
=======
    <a class="addon-title hover-text-2 mat-subheading-2" (click)="viewDetails()"
      [ngClass]="{ 'text-3': listItem.isIgnored }">{{
      listItem.addon.name
    }}</a>
>>>>>>> 21f000aa
    <div class="addon-funding">
      <a *ngIf="listItem.addon.patreonFundingLink" appExternalLink [href]="listItem.addon.patreonFundingLink"
        matTooltip="Support the author on Patreon">
        <img class="funding-icon" src="assets/images/patreon_logo_small.png" />
      </a>
      <a *ngIf="listItem.addon.githubFundingLink" appExternalLink [href]="listItem.addon.githubFundingLink"
        matTooltip="Support the author on GitHub">
        <img class="funding-icon" src="assets/images/github_logo_small.png" />
      </a>
      <a *ngIf="listItem.addon.customFundingLink" appExternalLink [href]="listItem.addon.customFundingLink"
        matTooltip="Support this author">
        <img class="funding-icon" src="assets/images/custom_funding_logo_small.png" />
      </a>
    </div>
<<<<<<< HEAD
    <div class="addon-version row align-items-center" [ngClass]="{ ignored: listItem.isIgnored }">
      <span class="mr-1">{{ listItem.addon.installedVersion }}</span>
      <mat-icon *ngIf="listItem.isLoadOnDemand" [inline]="true" [matTooltip]="'Required dependency missing'"
        [style.color]="'#ff9800'">
        error_outline
      </mat-icon>
      <mat-icon *ngIf="listItem.isAutoUpdate" [inline]="true"
        [matTooltip]="'PAGES.MY_ADDONS.TABLE.AUTO_UPDATE_ICON_TOOLTIP' | translate">
        update
      </mat-icon>
=======
    <div class="addon-version text-2 row align-items-center" [ngClass]="{ ignored: listItem.isIgnored }">
      <div *ngIf="addonUtils.hasMultipleProviders(listItem.addon)" class="mr-2">
        <mat-icon class="auto-update-icon" svgIcon="fas:code-branch"
          [matTooltip]="'PAGES.MY_ADDONS.MULTIPLE_PROVIDERS_TOOLTIP' | translate">
        </mat-icon>
      </div>
      <div *ngIf="this.listItem.isAutoUpdate === true" class="mr-2">
        <mat-icon class="auto-update-icon text-2"
          [matTooltip]="'PAGES.MY_ADDONS.TABLE.AUTO_UPDATE_ICON_TOOLTIP' | translate" svgIcon="far:clock">
        </mat-icon>
      </div>
      <div *ngIf="hasRequiredDependencies()" class="mr-2"
        [matTooltip]="'COMMON.DEPENDENCY.TOOLTIP' | translate: dependencyTooltip">
        <mat-icon class="auto-update-icon" svgIcon="fas:link"></mat-icon>
      </div>
      {{ listItem.addon.installedVersion }}
      <div class="update-available row"
        *ngIf="showUpdateToVersion && listItem.needsUpdate">
        <mat-icon class="upgrade-icon" svgIcon="fas:play"></mat-icon>
        <div>{{ listItem.addon.latestVersion }}</div>
      </div>
>>>>>>> 21f000aa
    </div>
  </div>
</div><|MERGE_RESOLUTION|>--- conflicted
+++ resolved
@@ -1,23 +1,14 @@
-<div class="addon-column row align-items-center" >
+<div class="addon-column row align-items-center">
   <div class="thumbnail-container">
-<<<<<<< HEAD
-    <div *ngIf="listItem.hasThumbnail === true" class="addon-logo-container"
-      [style.backgroundImage]="'url(' + listItem.addon.thumbnailUrl + ')'"></div>
-=======
     <div *ngIf="listItem.hasThumbnail === true" class="addon-logo-container bg-secondary-3">
       <img [src]="listItem.addon.thumbnailUrl" loading="lazy" />
     </div>
->>>>>>> 21f000aa
     <div *ngIf="listItem.hasThumbnail === false" class="addon-logo-container">
       <div class="addon-logo-letter text-3">
         {{ listItem.thumbnailLetter }}
       </div>
     </div>
-<<<<<<< HEAD
-    <div *ngIf="listItem.isBetaChannel || listItem.isAlphaChannel" class="channel" [ngClass]="{
-=======
     <div *ngIf="listItem.isBetaChannel || listItem.isAlphaChannel" class="channel bg-secondary-3" [ngClass]="{
->>>>>>> 21f000aa
         beta: listItem.isBetaChannel,
         alpha: listItem.isAlphaChannel
       }">
@@ -25,15 +16,10 @@
     </div>
   </div>
   <div>
-<<<<<<< HEAD
-    <a class="addon-title mat-subheading-2" (click)="viewDetails()"
-      [ngClass]="{ ignored: listItem.isIgnored }">{{ listItem.addon.name }}</a>
-=======
     <a class="addon-title hover-text-2 mat-subheading-2" (click)="viewDetails()"
       [ngClass]="{ 'text-3': listItem.isIgnored }">{{
       listItem.addon.name
     }}</a>
->>>>>>> 21f000aa
     <div class="addon-funding">
       <a *ngIf="listItem.addon.patreonFundingLink" appExternalLink [href]="listItem.addon.patreonFundingLink"
         matTooltip="Support the author on Patreon">
@@ -48,18 +34,6 @@
         <img class="funding-icon" src="assets/images/custom_funding_logo_small.png" />
       </a>
     </div>
-<<<<<<< HEAD
-    <div class="addon-version row align-items-center" [ngClass]="{ ignored: listItem.isIgnored }">
-      <span class="mr-1">{{ listItem.addon.installedVersion }}</span>
-      <mat-icon *ngIf="listItem.isLoadOnDemand" [inline]="true" [matTooltip]="'Required dependency missing'"
-        [style.color]="'#ff9800'">
-        error_outline
-      </mat-icon>
-      <mat-icon *ngIf="listItem.isAutoUpdate" [inline]="true"
-        [matTooltip]="'PAGES.MY_ADDONS.TABLE.AUTO_UPDATE_ICON_TOOLTIP' | translate">
-        update
-      </mat-icon>
-=======
     <div class="addon-version text-2 row align-items-center" [ngClass]="{ ignored: listItem.isIgnored }">
       <div *ngIf="addonUtils.hasMultipleProviders(listItem.addon)" class="mr-2">
         <mat-icon class="auto-update-icon" svgIcon="fas:code-branch"
@@ -76,12 +50,18 @@
         <mat-icon class="auto-update-icon" svgIcon="fas:link"></mat-icon>
       </div>
       {{ listItem.addon.installedVersion }}
-      <div class="update-available row"
-        *ngIf="showUpdateToVersion && listItem.needsUpdate">
+      <mat-icon *ngIf="listItem.isLoadOnDemand" [inline]="true" [matTooltip]="'Required dependency missing'"
+        [style.color]="'#ff9800'">
+        error_outline
+      </mat-icon>
+      <mat-icon *ngIf="listItem.isAutoUpdate" [inline]="true"
+        [matTooltip]="'PAGES.MY_ADDONS.TABLE.AUTO_UPDATE_ICON_TOOLTIP' | translate">
+        update
+      </mat-icon>
+      <div class="update-available row" *ngIf="showUpdateToVersion && listItem.needsUpdate">
         <mat-icon class="upgrade-icon" svgIcon="fas:play"></mat-icon>
         <div>{{ listItem.addon.latestVersion }}</div>
       </div>
->>>>>>> 21f000aa
     </div>
   </div>
 </div>