--- conflicted
+++ resolved
@@ -145,15 +145,11 @@
     await this.wowupService.setStartMinimized(evt.checked);
   };
 
-<<<<<<< HEAD
   onProtocolResgisteredChange = (evt: MatSlideToggleChange) => {
     this.wowupService.protocolRegistered = evt.checked;
   }
-
-  onUseHardwareAccelerationChange = (evt: MatSlideToggleChange) => {
-=======
   onUseHardwareAccelerationChange = (evt: MatSlideToggleChange): void => {
->>>>>>> 57198504
+
     const dialogRef = this._dialog.open(ConfirmDialogComponent, {
       data: {
         title: this._translateService.instant("PAGES.OPTIONS.APPLICATION.USE_HARDWARE_ACCELERATION_CONFIRMATION_LABEL"),
