import { ChangeDetectorRef, Component, OnInit } from "@angular/core";
import { MatDialog } from "@angular/material/dialog";
import { MatSelectChange } from "@angular/material/select";
import { MatSlideToggleChange } from "@angular/material/slide-toggle";
import { TranslateService } from "@ngx-translate/core";
import { ElectronService } from "../../services";
import { AnalyticsService } from "../../services/analytics/analytics.service";
import { SessionService } from "../../services/session/session.service";
import { WowUpService } from "../../services/wowup/wowup.service";
import { ThemeGroup } from "../../models/wowup/theme";
import { ConfirmDialogComponent } from "../confirm-dialog/confirm-dialog.component";
import {
  ALLIANCE_LIGHT_THEME,
  ALLIANCE_THEME,
  DEFAULT_LIGHT_THEME,
  DEFAULT_THEME,
  HORDE_LIGHT_THEME,
  HORDE_THEME,
} from "../../../common/constants";
import { ZOOM_SCALE } from "../../utils/zoom.utils";
import { catchError, map, switchMap } from "rxjs/operators";
import { from, of } from "rxjs";

interface LocaleListItem {
  localeId: string;
  label: string;
}

@Component({
  selector: "app-options-app-section",
  templateUrl: "./options-app-section.component.html",
  styleUrls: ["./options-app-section.component.scss"],
})
export class OptionsAppSectionComponent implements OnInit {
  public collapseToTray = false;
  public minimizeOnCloseDescription = "";
  public startMinimized = false;
  public startWithSystem = false;
<<<<<<< HEAD
  public protocolRegistered = false;
=======
  public useSymlinkMode = false;
>>>>>>> 0761c08b
  public telemetryEnabled = false;
  public useHardwareAcceleration = true;
  public currentLanguage = "";
  public zoomScale = ZOOM_SCALE;
  public currentScale = 1;
  public languages: LocaleListItem[] = [
    { localeId: "en", label: "English" },
    { localeId: "cs", label: "Čestina" },
    { localeId: "de", label: "Deutsch" },
    { localeId: "es", label: "Español" },
    { localeId: "fr", label: "Français" },
    { localeId: "it", label: "Italiano" },
    { localeId: "ko", label: "한국어" },
    { localeId: "nb", label: "Norsk Bokmål" },
    { localeId: "pt", label: "Português" },
    { localeId: "ru", label: "русский" },
    { localeId: "zh", label: "简体中文" },
    { localeId: "zh-TW", label: "繁體中文" },
  ];

  public themeGroups: ThemeGroup[] = [
    {
      name: "APP.THEME.GROUP_DARK",
      themes: [
        { display: "APP.THEME.DEFAULT", class: DEFAULT_THEME },
        { display: "APP.THEME.ALLIANCE", class: ALLIANCE_THEME },
        { display: "APP.THEME.HORDE", class: HORDE_THEME },
      ],
    },
    {
      name: "APP.THEME.GROUP_LIGHT",
      themes: [
        { display: "APP.THEME.DEFAULT", class: DEFAULT_LIGHT_THEME },
        { display: "APP.THEME.ALLIANCE", class: ALLIANCE_LIGHT_THEME },
        { display: "APP.THEME.HORDE", class: HORDE_LIGHT_THEME },
      ],
    },
  ];

  constructor(
    private _analyticsService: AnalyticsService,
    private _dialog: MatDialog,
    private _translateService: TranslateService,
    private _cdRef: ChangeDetectorRef,
    public electronService: ElectronService,
    public sessionService: SessionService,
    public wowupService: WowUpService
  ) {}

  ngOnInit(): void {
    this._analyticsService.telemetryEnabled$.subscribe((enabled) => {
      this.telemetryEnabled = enabled;
    });

    const minimizeOnCloseKey = this.electronService.isWin
      ? "PAGES.OPTIONS.APPLICATION.MINIMIZE_ON_CLOSE_DESCRIPTION_WINDOWS"
      : "PAGES.OPTIONS.APPLICATION.MINIMIZE_ON_CLOSE_DESCRIPTION_MAC";

    this._translateService.get(minimizeOnCloseKey).subscribe((translatedStr) => {
      this.minimizeOnCloseDescription = translatedStr;
    });

    this.telemetryEnabled = this._analyticsService.telemetryEnabled;
    this.collapseToTray = this.wowupService.collapseToTray;
    this.useHardwareAcceleration = this.wowupService.useHardwareAcceleration;
    this.startWithSystem = this.wowupService.getStartWithSystem();
    this.startMinimized = this.wowupService.startMinimized;
    this.protocolRegistered = this.wowupService.protocolRegistered;
    this.currentLanguage = this.wowupService.currentLanguage;
    this.useSymlinkMode = this.wowupService.useSymlinkMode;

    this.initScale().catch((e) => console.error(e));

    this.electronService.zoomFactor$.subscribe((zoomFactor) => {
      this.currentScale = zoomFactor;
      this._cdRef.detectChanges();
    });
  }

  private async initScale() {
    await this.updateScale();
    this.electronService.onRendererEvent("zoom-changed", () => {
      this.updateScale().catch((e) => console.error(e));
    });
  }

  onEnableSystemNotifications = (evt: MatSlideToggleChange): void => {
    this.wowupService.enableSystemNotifications = evt.checked;
  };

  onTelemetryChange = (evt: MatSlideToggleChange): void => {
    this._analyticsService.telemetryEnabled = evt.checked;
  };

  onCollapseChange = (evt: MatSlideToggleChange): void => {
    this.wowupService.collapseToTray = evt.checked;
  };

  onStartWithSystemChange = async (evt: MatSlideToggleChange): Promise<void> => {
    await this.wowupService.setStartWithSystem(evt.checked);
    if (!evt.checked) {
      this.startMinimized = false;
    } else {
      this.startMinimized = this.wowupService.startMinimized;
    }
  };

  onStartMinimizedChange = async (evt: MatSlideToggleChange): Promise<void> => {
    await this.wowupService.setStartMinimized(evt.checked);
  };

  onProtocolResgisteredChange = (evt: MatSlideToggleChange) => {
    this.wowupService.protocolRegistered = evt.checked;
  }
  onUseHardwareAccelerationChange = (evt: MatSlideToggleChange): void => {

    const dialogRef = this._dialog.open(ConfirmDialogComponent, {
      data: {
        title: this._translateService.instant("PAGES.OPTIONS.APPLICATION.USE_HARDWARE_ACCELERATION_CONFIRMATION_LABEL"),
        message: this._translateService.instant(
          evt.checked
            ? "PAGES.OPTIONS.APPLICATION.USE_HARDWARE_ACCELERATION_ENABLE_CONFIRMATION_DESCRIPTION"
            : "PAGES.OPTIONS.APPLICATION.USE_HARDWARE_ACCELERATION_DISABLE_CONFIRMATION_DESCRIPTION"
        ),
      },
    });

    dialogRef
      .afterClosed()
      .pipe(
        switchMap((result) => {
          if (!result) {
            evt.source.checked = !evt.source.checked;
            return of(undefined);
          }

          this.wowupService.useHardwareAcceleration = evt.checked;
          return from(this.electronService.restartApplication());
        }),
        catchError((error) => {
          console.error(error);
          return of(undefined);
        })
      )
      .subscribe();
  };

  onSymlinkModeChange = (evt: MatSlideToggleChange): void => {
    if (evt.checked === false) {
      this.wowupService.useSymlinkMode = false;
      return;
    }

    const dialogRef = this._dialog.open(ConfirmDialogComponent, {
      data: {
        title: this._translateService.instant("PAGES.OPTIONS.APPLICATION.USE_SYMLINK_SUPPORT_CONFIRMATION_LABEL"),
        message: this._translateService.instant(
          "PAGES.OPTIONS.APPLICATION.USE_SYMLINK_SUPPORT_CONFIRMATION_DESCRIPTION"
        ),
      },
    });

    dialogRef
      .afterClosed()
      .pipe(
        map((result) => {
          if (!result) {
            evt.source.checked = !evt.source.checked;
            return of(undefined);
          }

          this.wowupService.useSymlinkMode = evt.checked;
        }),
        catchError((error) => {
          console.error(error);
          return of(undefined);
        })
      )
      .subscribe();
  };

  onCurrentLanguageChange = (evt: MatSelectChange): void => {
    const dialogRef = this._dialog.open(ConfirmDialogComponent, {
      data: {
        title: this._translateService.instant("PAGES.OPTIONS.APPLICATION.SET_LANGUAGE_CONFIRMATION_LABEL"),
        message: this._translateService.instant("PAGES.OPTIONS.APPLICATION.SET_LANGUAGE_CONFIRMATION_DESCRIPTION"),
      },
    });

    dialogRef
      .afterClosed()
      .pipe(
        switchMap((result) => {
          if (!result) {
            evt.source.value = this.wowupService.currentLanguage;
            return of(undefined);
          }

          this.wowupService.currentLanguage = evt.value;
          return from(this.electronService.restartApplication());
        }),
        catchError((error) => {
          console.error(error);
          return of(undefined);
        })
      )
      .subscribe();
  };

  public onScaleChange = async (evt: MatSelectChange): Promise<void> => {
    const newScale = evt.value;
    await this.electronService.setZoomFactor(newScale);
    this.currentScale = newScale;
  };

  private async updateScale() {
    this.currentScale = await this.electronService.getZoomFactor();
  }
}<|MERGE_RESOLUTION|>--- conflicted
+++ resolved
@@ -36,11 +36,8 @@
   public minimizeOnCloseDescription = "";
   public startMinimized = false;
   public startWithSystem = false;
-<<<<<<< HEAD
   public protocolRegistered = false;
-=======
   public useSymlinkMode = false;
->>>>>>> 0761c08b
   public telemetryEnabled = false;
   public useHardwareAcceleration = true;
   public currentLanguage = "";
