<div class="row">
  <app-addon-update-button *ngIf="showStatusText === false" [listItem]="listItem"></app-addon-update-button>
  <div *ngIf="showStatusText === true" class="status-text" [ngClass]="{ ignored: listItem.isIgnored }">
    {{ getStatusText() | translate }}
  </div>
<<<<<<< HEAD
  <!-- <mat-icon
    *ngIf="this.listItem.isAutoUpdate === true"
    class="auto-update-icon"
    [matTooltip]="'PAGES.MY_ADDONS.TABLE.AUTO_UPDATE_ICON_TOOLTIP' | translate"
  >
    update
  </mat-icon> -->
=======
>>>>>>> 21f000aa
</div><|MERGE_RESOLUTION|>--- conflicted
+++ resolved
@@ -3,14 +3,4 @@
   <div *ngIf="showStatusText === true" class="status-text" [ngClass]="{ ignored: listItem.isIgnored }">
     {{ getStatusText() | translate }}
   </div>
-<<<<<<< HEAD
-  <!-- <mat-icon
-    *ngIf="this.listItem.isAutoUpdate === true"
-    class="auto-update-icon"
-    [matTooltip]="'PAGES.MY_ADDONS.TABLE.AUTO_UPDATE_ICON_TOOLTIP' | translate"
-  >
-    update
-  </mat-icon> -->
-=======
->>>>>>> 21f000aa
 </div>