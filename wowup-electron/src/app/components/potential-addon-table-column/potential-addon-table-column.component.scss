@import "../../../variables.scss";

.addon-column {
  padding-top: 0.5em;
  padding-bottom: 0.5em;

<<<<<<< HEAD
  .thumbnail-container {
=======
  .addon-logo-container {
    background-color: $dark-2;
    width: 40px;
    height: 40px;
    display: flex;
    flex-direction: column;
    justify-content: center;
    align-items: center;
>>>>>>> 6db1e55d
    margin-right: 11px;

    .addon-logo-container {
      background-color: $dark-2;
      width: 40px;
      height: 40px;
      display: flex;
      flex-direction: column;
      justify-content: center;
      flex-shrink: 0;
      background-size: contain;
      background-repeat: no-repeat;
      background-position: center;

      .addon-logo {
        width: 100%;
      }
    }

    .channel {
      background: $dark-4;
      text-align: center;
      font-weight: 400;
      font-size: 0.8em;

      &.beta {
        color: $rare-color;
      }

      &.alpha {
        color: $epic-color;
      }
    }

    .addon-logo-letter {
      color: $white-4;
      font-size: 2em;
      font-weight: 400;
    }
  }

  .addon-title {
    white-space: normal;
    text-decoration: none;
    color: $white-1;

    &:hover {
      cursor: pointer;
      text-decoration: underline;
      color: $white-2;
    }
  }

  .addon-version {
    color: $white-2;
  }
}<|MERGE_RESOLUTION|>--- conflicted
+++ resolved
@@ -4,18 +4,7 @@
   padding-top: 0.5em;
   padding-bottom: 0.5em;
 
-<<<<<<< HEAD
   .thumbnail-container {
-=======
-  .addon-logo-container {
-    background-color: $dark-2;
-    width: 40px;
-    height: 40px;
-    display: flex;
-    flex-direction: column;
-    justify-content: center;
-    align-items: center;
->>>>>>> 6db1e55d
     margin-right: 11px;
 
     .addon-logo-container {
