--- conflicted
+++ resolved
@@ -54,14 +54,10 @@
 
     try {
       const addons = await this.getAllAddons(clientType);
-<<<<<<< HEAD
-      const filteredAddons = addons.filter((addon) => _.some(addonIds, (aid) => aid === addon.id));
+      const filteredAddons = addons.filter((addon) =>
+        _.some(addonIds, (aid) => aid.toString() === addon.id.toString())
+      );
       results = await this.mapAddonsToSearchResults(filteredAddons);
-=======
-      results = addons
-        .filter((addon) => _.some(addonIds, (aid) => aid.toString() === addon.id.toString()))
-        .map((addon) => this.toSearchResult(addon, ""));
->>>>>>> c610faa4
     } catch (err) {
       // _analyticsService.Track(ex, "Failed to search TukUi");
     }
@@ -251,30 +247,9 @@
     }
   };
 
-<<<<<<< HEAD
   // private fetchApiResultsWowUp = async (clientType: WowClientType) => {
   //   const clientTypeName = this.getAddonsSuffixWowUp(clientType);
   //   const url = new URL(`${WOWUP_API_URL}/tukui/${clientTypeName}`);
-=======
-  private fetchApiResultsWowUp = async (clientType: WowClientType) => {
-    const clientTypeName = this.getAddonsSuffixWowUp(clientType);
-    const url = new URL(`${WOWUP_API_URL}/tukui/addons/client/${clientTypeName}`);
-
-    const addons = await this._httpClient.get<TukUiAddon[]>(url.toString()).toPromise();
-    // if (this.isRetail(clientType)) {
-    //   addons.push(await this.getTukUiRetailAddon().toPromise());
-    //   addons.push(await this.getElvUiRetailAddon().toPromise());
-    // }
-    console.debug("WowUpTukui", addons);
-
-    return addons;
-  };
-
-  // private fetchApiResults = async (clientType: WowClientType) => {
-  //   const query = this.getAddonsSuffix(clientType);
-  //   const url = new URL(API_URL);
-  //   url.searchParams.append(query, "all");
->>>>>>> c610faa4
 
   //   const addons = await this._httpClient.get<TukUiAddon[]>(url.toString()).toPromise();
   //   console.debug("WowUpTukui", addons);
