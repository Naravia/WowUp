import { HttpClient } from "@angular/common/http";
import { Addon } from "app/entities/addon";
import { TukUiAddon } from "app/models/tukui/tukui-addon";
import { WowClientType } from "app/models/warcraft/wow-client-type";
import { AddonChannelType } from "app/models/wowup/addon-channel-type";
import { AddonFolder } from "app/models/wowup/addon-folder";
import { AddonSearchResult } from "app/models/wowup/addon-search-result";
import { CachingService } from "app/services/caching/caching-service";
import { ElectronService } from "app/services/electron/electron.service";
import { FileService } from "app/services/files/file.service";
import { from, Observable, of } from "rxjs";
import { AddonProvider } from "./addon-provider";
import * as _ from "lodash";
import { AddonSearchResultFile } from "app/models/wowup/addon-search-result-file";
import { map } from "rxjs/operators";
import { v4 as uuidv4 } from "uuid";
import * as CircuitBreaker from "opossum";

const API_URL = "https://www.tukui.org/api.php";
const CLIENT_API_URL = "https://www.tukui.org/client-api.php";
const CACHE_TIME = 10 * 60 * 1000;

export class TukUiAddonProvider implements AddonProvider {
  private readonly _circuitBreaker: CircuitBreaker<
    [clientType: WowClientType],
    TukUiAddon[]
  >;

  public readonly name = "TukUI";

  constructor(
    private _httpClient: HttpClient,
    private _cachingService: CachingService,
    private _electronService: ElectronService,
    private _fileService: FileService
  ) {
    this._circuitBreaker = new CircuitBreaker(this.fetchApiResults, {
      resetTimeout: 60000,
    });

    this._circuitBreaker.on("open", () => {
      console.log(`${this.name} circuit breaker open`);
    });
    this._circuitBreaker.on("close", () => {
      console.log(`${this.name} circuit breaker close`);
    });
  }

  async getAll(
    clientType: WowClientType,
    addonIds: string[]
  ): Promise<AddonSearchResult[]> {
    let results: AddonSearchResult[] = [];

    try {
      const addons = await this.getAllAddons(clientType);
      results = addons
        .filter((addon) => _.some(addonIds, (aid) => aid === addon.id))
        .map((addon) => this.toSearchResult(addon, ""));
    } catch (err) {
      // _analyticsService.Track(ex, "Failed to search TukUi");
    }

    return results;
  }

  public async getFeaturedAddons(
    clientType: WowClientType
  ): Promise<AddonSearchResult[]> {
    const tukUiAddons = await this.getAllAddons(clientType);
    return tukUiAddons.map((addon) => this.toSearchResult(addon));
  }

  async searchByQuery(
    query: string,
    clientType: WowClientType
  ): Promise<AddonSearchResult[]> {
    const addons = await this.getAllAddons(clientType);
    const canonQuery = query.toLowerCase();
    let similarAddons = _.filter(
      addons,
      (addon) => addon.name.toLowerCase().indexOf(canonQuery) !== -1
    );
    similarAddons = _.orderBy(similarAddons, ["downloads"]);

    return _.map(similarAddons, (addon) => this.toSearchResult(addon));
  }

  searchByUrl(
    addonUri: URL,
    clientType: WowClientType
  ): Promise<AddonSearchResult> {
    throw new Error("Method not implemented.");
  }

  async searchByName(
    addonName: string,
    folderName: string,
    clientType: WowClientType,
    nameOverride?: string
  ): Promise<AddonSearchResult[]> {
    const results: AddonSearchResult[] = [];
    try {
      const addons = await this.searchAddons(addonName, clientType);
      const searchResult = this.toSearchResult(_.first(addons), folderName);
      if (searchResult) {
        results.push(searchResult);
      }
    } catch (err) {
      console.error(err);
    }

    return results;
  }

  getById(
    addonId: string,
    clientType: WowClientType
  ): Observable<AddonSearchResult | undefined> {
    return from(this.getAllAddons(clientType)).pipe(
      map((addons) => {
        const match = _.find(addons, (addon) => addon.id === addonId);
        return this.toSearchResult(match, "");
      })
    );
  }

  isValidAddonUri(addonUri: URL): boolean {
    return false;
  }

  onPostInstall(addon: Addon): void {}

  async scan(
    clientType: WowClientType,
    addonChannelType: AddonChannelType,
    addonFolders: AddonFolder[]
  ): Promise<void> {
    const allAddons = await this.getAllAddons(clientType);
    for (let addonFolder of addonFolders) {
      let tukUiAddon: TukUiAddon;
      if (addonFolder.toc?.tukUiProjectId) {
        tukUiAddon = _.find(
          allAddons,
          (addon) => addon.id.toString() === addonFolder.toc.tukUiProjectId
        );
      } else {
        const results = await this.searchAddons(
          addonFolder.toc.title,
          clientType
        );
        tukUiAddon = _.first(results);
      }

      if (tukUiAddon) {
        addonFolder.matchingAddon = {
          autoUpdateEnabled: false,
          channelType: addonChannelType,
          clientType: clientType,
          folderName: addonFolder.name,
          id: uuidv4(),
          isIgnored: false,
          name: tukUiAddon.name,
          author: tukUiAddon.author,
          downloadUrl: tukUiAddon.url,
          externalId: tukUiAddon.id,
          externalUrl: tukUiAddon.web_url,
          gameVersion: tukUiAddon.patch,
          installedAt: new Date(),
          installedFolders: addonFolder.name,
          installedVersion: addonFolder.toc.version,
          latestVersion: tukUiAddon.version,
          providerName: this.name,
          thumbnailUrl: tukUiAddon.screenshot_url,
          updatedAt: new Date(),
          summary: tukUiAddon.small_desc,
          downloadCount: Number.parseFloat(tukUiAddon.downloads),
          screenshotUrls: [tukUiAddon.screenshot_url],
        };
      }
    }
  }

  private async searchAddons(addonName: string, clientType: WowClientType) {
    var addons = await this.getAllAddons(clientType);
    return addons.filter(
      (addon) => addon.name.toLowerCase() === addonName.toLowerCase()
    );
  }

<<<<<<< HEAD
  private toPotentialAddon(addon: TukUiAddon): PotentialAddon {
    return {
      author: addon.author,
      downloadCount: parseInt(addon.downloads, 10),
      externalId: addon.id,
      externalUrl: addon.web_url,
      name: addon.name,
      providerName: this.name,
      thumbnailUrl: addon.screenshot_url,
      summary: addon.small_desc,
      version: addon.version
    };
  }

=======
>>>>>>> d9e4c946
  private toSearchResult(
    addon: TukUiAddon,
    folderName?: string
  ): AddonSearchResult | undefined {
    if (!addon) {
      return undefined;
    }

    var latestFile: AddonSearchResultFile = {
      channelType: AddonChannelType.Stable,
      folders: folderName ? [folderName] : [],
      downloadUrl: addon.url,
      gameVersion: addon.patch,
      version: addon.version,
      releaseDate: new Date(addon.lastUpdate),
    };

    return {
      author: addon.author,
      externalId: addon.id,
      name: addon.name,
      thumbnailUrl: addon.screenshot_url,
      externalUrl: addon.web_url,
      providerName: this.name,
      downloadCount: parseInt(addon.downloads, 10),
      files: [latestFile],
    };
  }

  private getAllAddons = async (
    clientType: WowClientType
  ): Promise<TukUiAddon[]> => {
    if (clientType === WowClientType.None) {
      return [];
    }

    const cacheKey = this.getCacheKey(clientType);
    const cachedAddons = this._cachingService.get<TukUiAddon[]>(cacheKey);
    if (cachedAddons) {
      return cachedAddons;
    }

    try {
      const addons = await this._circuitBreaker.fire(clientType);

      console.log("CACHED");
      this._cachingService.set(cacheKey, addons, CACHE_TIME);
      return addons;
    } catch (err) {
      console.error(err);
      return [];
    }
  };

  private fetchApiResults = async (clientType: WowClientType) => {
    const query = this.getAddonsSuffix(clientType);
    const url = new URL(API_URL);
    url.searchParams.append(query, "all");

    const addons = await this._httpClient
      .get<TukUiAddon[]>(url.toString())
      .toPromise();
    if (this.isRetail(clientType)) {
      addons.push(await this.getTukUiRetailAddon().toPromise());
      addons.push(await this.getElvUiRetailAddon().toPromise());
    }

    return addons;
  };

  private getTukUiRetailAddon() {
    return this.getClientApiAddon("tukui");
  }

  private getElvUiRetailAddon() {
    return this.getClientApiAddon("elvui");
  }

  private getClientApiAddon(addonName: string): Observable<TukUiAddon> {
    const url = new URL(CLIENT_API_URL);
    url.searchParams.append("ui", addonName);

    return this._httpClient.get<TukUiAddon>(url.toString());
  }

  private isRetail(clientType: WowClientType) {
    switch (clientType) {
      case WowClientType.Retail:
      case WowClientType.RetailPtr:
      case WowClientType.Beta:
        return true;
      default:
        return false;
    }
  }

  private getAddonsSuffix(clientType: WowClientType) {
    switch (clientType) {
      case WowClientType.Classic:
      case WowClientType.ClassicPtr:
        return "classic-addons";
      case WowClientType.Retail:
      case WowClientType.RetailPtr:
      case WowClientType.Beta:
        return "addons";
      default:
        return "";
    }
  }

  private getCacheKey(clientType: WowClientType) {
    switch (clientType) {
      case WowClientType.Classic:
      case WowClientType.ClassicPtr:
        return "tukui_classic_addons";
      case WowClientType.Retail:
      case WowClientType.RetailPtr:
      case WowClientType.Beta:
        return "tukui_addons";
      default:
        return "";
    }
  }
}<|MERGE_RESOLUTION|>--- conflicted
+++ resolved
@@ -188,23 +188,6 @@
     );
   }
 
-<<<<<<< HEAD
-  private toPotentialAddon(addon: TukUiAddon): PotentialAddon {
-    return {
-      author: addon.author,
-      downloadCount: parseInt(addon.downloads, 10),
-      externalId: addon.id,
-      externalUrl: addon.web_url,
-      name: addon.name,
-      providerName: this.name,
-      thumbnailUrl: addon.screenshot_url,
-      summary: addon.small_desc,
-      version: addon.version
-    };
-  }
-
-=======
->>>>>>> d9e4c946
   private toSearchResult(
     addon: TukUiAddon,
     folderName?: string
