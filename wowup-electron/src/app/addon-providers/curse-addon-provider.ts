--- conflicted
+++ resolved
@@ -138,11 +138,7 @@
 
     const addonResult = await this.getByIdBase(protocolData.addonId.toString()).toPromise();
     if (!addonResult) {
-<<<<<<< HEAD
-      throw new Error(`Failed to get addon data`);
-=======
       throw new Error(`Failed to get addon data: ${protocolData.addonId}`);
->>>>>>> f99d207f
     }
 
     for (const author of addonResult.authors) {
