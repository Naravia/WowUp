import { WowClientType } from "../models/warcraft/wow-client-type";
import { Addon } from "../entities/addon";
import { AddonSearchResult } from "../models/wowup/addon-search-result";
import { Observable } from "rxjs";
import { AddonFolder } from "app/models/wowup/addon-folder";
import { AddonChannelType } from "app/models/wowup/addon-channel-type";

export interface AddonProvider {
  name: AddonProviderType;

  getAll(
    clientType: WowClientType,
    addonIds: string[]
  ): Promise<AddonSearchResult[]>;

<<<<<<< HEAD
  getFeaturedAddons(clientType: WowClientType, channelType?: AddonChannelType): Observable<PotentialAddon[]>;

  searchByQuery(query: string, clientType: WowClientType, channelType?: AddonChannelType): Promise<PotentialAddon[]>;
=======
  getFeaturedAddons(clientType: WowClientType): Promise<AddonSearchResult[]>;

  searchByQuery(
    query: string,
    clientType: WowClientType
  ): Promise<AddonSearchResult[]>;
>>>>>>> d9e4c946

  searchByUrl(
    addonUri: URL,
    clientType: WowClientType
  ): Promise<AddonSearchResult>;

  searchByName(
    addonName: string,
    folderName: string,
    clientType: WowClientType,
    nameOverride?: string
  ): Promise<AddonSearchResult[]>;

  getById(
    addonId: string,
    clientType: WowClientType
  ): Observable<AddonSearchResult>;

  isValidAddonUri(addonUri: URL): boolean;

  onPostInstall(addon: Addon): void;

  scan(
    clientType: WowClientType,
    addonChannelType: AddonChannelType,
    addonFolders: AddonFolder[]
  ): Promise<void>;
}

export type AddonProviderType =
  | "Curse"
  | "GitHub"
  | "TukUI"
  | "WowInterface"
  | "WowUp";<|MERGE_RESOLUTION|>--- conflicted
+++ resolved
@@ -13,18 +13,16 @@
     addonIds: string[]
   ): Promise<AddonSearchResult[]>;
 
-<<<<<<< HEAD
-  getFeaturedAddons(clientType: WowClientType, channelType?: AddonChannelType): Observable<PotentialAddon[]>;
-
-  searchByQuery(query: string, clientType: WowClientType, channelType?: AddonChannelType): Promise<PotentialAddon[]>;
-=======
-  getFeaturedAddons(clientType: WowClientType): Promise<AddonSearchResult[]>;
+  getFeaturedAddons(
+    clientType: WowClientType,
+    channelType?: AddonChannelType
+  ): Promise<AddonSearchResult[]>;
 
   searchByQuery(
     query: string,
-    clientType: WowClientType
+    clientType: WowClientType,
+    channelType?: AddonChannelType
   ): Promise<AddonSearchResult[]>;
->>>>>>> d9e4c946
 
   searchByUrl(
     addonUri: URL,
