--- conflicted
+++ resolved
@@ -65,12 +65,7 @@
     OptionsDebugSectionComponent,
     OptionsAddonSectionComponent,
   ],
-<<<<<<< HEAD
   imports: [CommonModule, SharedModule, HomeRoutingModule, MatModule, DirectiveModule, ReactiveFormsModule],
-  providers: [DatePipe, GetAddonListItemFilePropPipe],
-=======
-  imports: [CommonModule, SharedModule, HomeRoutingModule, MatModule, DirectiveModule],
   providers: [DatePipe, GetAddonListItemFilePropPipe, DownloadCountPipe],
->>>>>>> 785d50b7
 })
 export class HomeModule {}