--- conflicted
+++ resolved
@@ -14,15 +14,10 @@
 import { MatTableDataSource } from "@angular/material/table";
 import { MatSort } from "@angular/material/sort";
 import * as _ from "lodash";
-<<<<<<< HEAD
-import { WowUpService } from "app/services/wowup/wowup.service";
-import { defaultChannelKeySuffix } from "../../../constants";
-import { getEnumName } from "app/utils/enum.utils";
-import { AddonChannelType } from "app/models/wowup/addon-channel-type";
-=======
 import { GetAddonListItem } from "app/business-objects/get-addon-list-item";
 import { AddonSearchResult } from "app/models/wowup/addon-search-result";
->>>>>>> d9e4c946
+import { AddonChannelType } from "app/models/wowup/addon-channel-type";
+import { WowUpService } from "app/services/wowup/wowup.service";
 
 @Component({
   selector: "app-get-addons",
@@ -40,8 +35,7 @@
   private readonly _destroyed$ = new Subject<void>();
   private subscriptions: Subscription[] = [];
   private isSelectedTab: boolean = false;
-  private channelType: AddonChannelType = AddonChannelType.Stable;
-  private channelTypeKey: string = '';
+  private channelTypeKey: string = "";
 
   public dataSource = new MatTableDataSource<GetAddonListItem>([]);
 
@@ -82,8 +76,6 @@
       .pipe(
         map((clientType) => {
           this.selectedClient = clientType;
-          this.channelType = this._wowUpService.getDefaultAddonChannel(this.selectedClient);
-          this.channelTypeKey = `${getEnumName(WowClientType, this.selectedClient)}${defaultChannelKeySuffix}`.toLowerCase();
           this.loadPopularAddons(this.selectedClient);
         })
       )
@@ -106,9 +98,8 @@
     );
 
     const channelTypeSubscription = this._wowUpService.preferenceChange$
-      .pipe(filter(change => change.key === this.channelTypeKey))
-      .subscribe(change => {
-        this.channelType = parseInt(change.value, 10) as AddonChannelType;
+      .pipe(filter((change) => change.key === this.channelTypeKey))
+      .subscribe((change) => {
         this.onSearch();
       });
 
@@ -116,7 +107,7 @@
       selectedClientSubscription,
       addonRemovedSubscription,
       displayAddonSubscription,
-      channelTypeSubscription
+      channelTypeSubscription,
     ];
   }
 
@@ -155,8 +146,7 @@
 
     let searchResults = await this._addonService.search(
       this.query,
-      this.selectedClient,
-      this.channelType
+      this.selectedClient
     );
 
     this._displayAddonsSrc.next(
@@ -181,8 +171,9 @@
 
     this.isBusy = true;
 
-    this._addonService.getFeaturedAddons(clientType, this.channelType).subscribe({
+    this._addonService.getFeaturedAddons(clientType).subscribe({
       next: (addons) => {
+        console.log('FEAT', addons)
         const listItems = this.formatAddons(this.filterInstalledAddons(addons));
         this._displayAddonsSrc.next(listItems);
         this.isBusy = false;
