import * as _ from "lodash";
import * as path from "path";
import { from, ReplaySubject, Subject } from "rxjs";
import { map, tap } from "rxjs/operators";
import { v4 as uuidv4 } from "uuid";

import { Injectable } from "@angular/core";
import { TranslateService } from "@ngx-translate/core";

import {
  DEFAULT_AUTO_UPDATE_PREFERENCE_KEY_SUFFIX,
  DEFAULT_CHANNEL_PREFERENCE_KEY_SUFFIX,
  WOW_INSTALLATIONS_KEY,
} from "../../../common/constants";
import { WowClientType } from "../../../common/warcraft/wow-client-type";
import { AddonChannelType } from "../../../common/wowup/models";
import { WowInstallation } from "../../../common/warcraft/wow-installation";
import { getEnumName } from "../../utils/enum.utils";
import { ElectronService } from "../electron/electron.service";
import { FileService } from "../files/file.service";
import { PreferenceStorageService } from "../storage/preference-storage.service";
import { WarcraftService } from "./warcraft.service";

@Injectable({
  providedIn: "root",
})
export class WarcraftInstallationService {
  private readonly _wowInstallationsSrc = new ReplaySubject<WowInstallation[]>(1);
  private readonly _legacyInstallationSrc = new Subject<WowInstallation[]>();

  private _wowInstallations: WowInstallation[] = [];
  private _blizzardAgentPath = "";

  public readonly wowInstallations$ = this._wowInstallationsSrc.asObservable();
  public readonly legacyInstallationSrc$ = this._legacyInstallationSrc.asObservable();

  public get blizzardAgentPath(): string {
    return `${this._blizzardAgentPath}`;
  }

  public constructor(
    private _preferenceStorageService: PreferenceStorageService,
    private _warcraftService: WarcraftService,
    private _translateService: TranslateService,
    private _fileService: FileService,
    private _electronService: ElectronService
  ) {
    this._wowInstallationsSrc.subscribe((installations) => {
      this._wowInstallations = installations;
    });

    from(this._warcraftService.getBlizzardAgentPath())
      .pipe(
        tap((blizzardAgentPath) => {
          this._blizzardAgentPath = blizzardAgentPath;
        }),
        // switchMap((blizzardAgentPath) => this.migrateAllLegacyInstallations(blizzardAgentPath)),
        map((blizzardAgentPath) => this.importWowInstallations(blizzardAgentPath))
      )
      .subscribe();
  }

  public reOrderInstallation(installationId: string, direction: number): void {
    const originIndex = this._wowInstallations.findIndex((installation) => installation.id === installationId);
    if (originIndex === -1) {
      console.warn("Installation not found to re-order", installationId);
      return;
    }

    const newIndex = originIndex + direction;
    if (newIndex < 0 || newIndex >= this._wowInstallations.length) {
      console.warn("New index was out of bounds");
      return;
    }

    const installationCpy = [...this._wowInstallations];

    [installationCpy[newIndex], installationCpy[originIndex]] = [
      installationCpy[originIndex],
      installationCpy[newIndex],
    ];

    this.setWowInstallations(installationCpy);
    this._wowInstallationsSrc.next(installationCpy);
  }

  public async getWowInstallationsAsync(): Promise<WowInstallation[]> {
    const results = await this._preferenceStorageService.getObjectAsync<WowInstallation[]>(WOW_INSTALLATIONS_KEY);
    return results || [];
  }

  public getWowInstallation(installationId: string | undefined): WowInstallation | undefined {
    if (!installationId) {
      console.warn("getWowInstallation invalid installationId");
      return undefined;
    }

    return this._wowInstallations.find((installation) => installation.id === installationId);
  }

  public async getWowInstallationsByClientType(clientType: WowClientType): Promise<WowInstallation[]> {
    const installations = await this.getWowInstallationsAsync();
    return _.filter(installations, (installation) => installation.clientType === clientType);
  }

  public async getWowInstallationsByClientTypes(clientTypes: WowClientType[]): Promise<WowInstallation[]> {
    const installations = await this.getWowInstallationsAsync();
    return _.filter(installations, (installation) => clientTypes.includes(installation.clientType));
  }

  public setWowInstallations(wowInstallations: WowInstallation[]): void {
    console.log(`Setting wow installations: ${wowInstallations.length}`);
    this._preferenceStorageService.setObject(WOW_INSTALLATIONS_KEY, wowInstallations);
  }

  public async setSelectedWowInstallation(wowInstallation: WowInstallation): Promise<void> {
    const allInstallations = await this.getWowInstallationsAsync();
    _.forEach(allInstallations, (installation) => {
      installation.selected = installation.id === wowInstallation.id;
    });

    this.setWowInstallations(allInstallations);
  }

  public async updateWowInstallation(wowInstallation: WowInstallation): Promise<void> {
    const storedInstallations = await this.getWowInstallationsAsync();
    const matchIndex = _.findIndex(storedInstallations, (installation) => installation.id === wowInstallation.id);

    if (matchIndex === -1) {
      throw new Error("No installation to update");
    }

    storedInstallations.splice(matchIndex, 1, wowInstallation);

    this.setWowInstallations(storedInstallations);
    this._wowInstallationsSrc.next(storedInstallations);
  }

  public async selectWowClientPath(): Promise<string> {
    const selectionName = this._translateService.instant("COMMON.WOW_EXE_SELECTION_NAME");
    const extensionFilter = this._warcraftService.getExecutableExtension();
    let dialogResult: Electron.OpenDialogReturnValue;
    if (extensionFilter) {
      dialogResult = await this._electronService.showOpenDialog({
        filters: [{ extensions: [extensionFilter], name: selectionName }],
        properties: ["openFile"],
      });
    } else {
      // platforms like linux don't really fit the rule
      dialogResult = await this._electronService.showOpenDialog({
        properties: ["openFile"],
      });
    }

    if (dialogResult.canceled) {
      return "";
    }

    const selectedPath = _.first(dialogResult.filePaths);
    if (!selectedPath || !selectedPath.endsWith("")) {
      console.warn("No path selected");
      return "";
    }

    return selectedPath;
  }

  public async addInstallation(installation: WowInstallation, notify = true): Promise<void> {
    const existingInstallations = await this.getWowInstallationsAsync();
    const exists = _.findIndex(existingInstallations, (inst) => inst.location === installation.location) !== -1;
    if (exists) {
      throw new Error(`Installation already exists: ${installation.location}`);
    }

    existingInstallations.push(installation);

    this.setWowInstallations(existingInstallations);

    if (notify) {
      this._wowInstallationsSrc.next(existingInstallations);
    }
  }

  public async removeWowInstallation(installation: WowInstallation): Promise<void> {
    const installations = await this.getWowInstallationsAsync();
    const installationExists = _.findIndex(installations, (inst) => inst.id === installation.id) !== -1;
    if (!installationExists) {
      throw new Error(`Installation does not exist: ${installation.id}`);
    }

    _.remove(installations, (inst) => inst.id === installation.id);

    this.setWowInstallations(installations);
    this._wowInstallationsSrc.next(installations);
  }

  public async createWowInstallationForPath(applicationPath: string): Promise<WowInstallation> {
    const clientType = this._warcraftService.getClientTypeForBinary(applicationPath);
    const typeName = getEnumName(WowClientType, clientType);
    const currentInstallations = await this.getWowInstallationsByClientType(clientType);

    const label = await this.getNewInstallLabel(typeName, currentInstallations.length);

    const installation: WowInstallation = {
      id: uuidv4(),
      clientType: clientType,
      defaultAddonChannelType: AddonChannelType.Stable,
      defaultAutoUpdate: false,
      label: label,
      location: applicationPath,
      selected: false,
    };

    return installation;
  }

  public async importWowInstallations(blizzardAgentPath: string): Promise<void> {
    if (!blizzardAgentPath) {
      console.log(`Cannot import wow installations, no agent path`);
      const installations = await this.getWowInstallationsAsync();
      this._wowInstallationsSrc.next(installations);
      return;
    }

    const installedProducts = await this._warcraftService.getInstalledProducts(blizzardAgentPath);

    for (const product of Array.from(installedProducts.values())) {
      const typeName = getEnumName(WowClientType, product.clientType);
      const currentInstallations = await this.getWowInstallationsByClientType(product.clientType);

      const label = await this.getNewInstallLabel(typeName, currentInstallations.length);

<<<<<<< HEAD
      let fullProductPath = this.getFullProductPath(product.location, product.clientType);
=======
      const fullProductPath = this.getFullProductPath(product.location, product.clientType);

      if (currentInstallations.some((inst) => inst.location === fullProductPath)) {
        continue;
      }

>>>>>>> 3292dce8
      const wowInstallation: WowInstallation = {
        id: uuidv4(),
        clientType: product.clientType,
        label,
        location: fullProductPath,
        selected: false,
        defaultAddonChannelType: AddonChannelType.Stable,
        defaultAutoUpdate: false,
      };

      try {
        await this.addInstallation(wowInstallation, false);
      } catch (e) {
        // Ignore duplicate error
      }
    }

    const wowInstallations = await this.getWowInstallationsAsync();
    this._wowInstallationsSrc.next(wowInstallations);
  }

  private async getNewInstallLabel(typeName: string, installCt: number): Promise<string> {
    let label = await this._translateService.get(`COMMON.CLIENT_TYPES.${typeName.toUpperCase()}`).toPromise();
    if (installCt > 0) {
      label += ` ${installCt + 1}`;
    }

    return label;
  }

  private async migrateAllLegacyInstallations(blizzardAgentPath: string): Promise<string> {
    if (!blizzardAgentPath) {
      console.info(`Unable to migrate legacy installations, no agent path`);
      return "";
    }

    const legacyInstallations: WowInstallation[] = [];
    for (const clientType of this._warcraftService.getAllClientTypes()) {
      try {
        const legacyInstallation = await this.migrateLegacyInstallations(clientType);
        if (legacyInstallation) {
          legacyInstallations.push(legacyInstallation);
        }
      } catch (e) {
        console.error(e);
      }
    }

    this._legacyInstallationSrc.next(legacyInstallations);

    return blizzardAgentPath;
  }

  /**
   * Migrate the old method of storing installation data into the new more flexible one
   * @deprecated
   */
  private async migrateLegacyInstallations(clientType: WowClientType): Promise<WowInstallation | undefined> {
    if ([WowClientType.None, WowClientType.ClassicBeta, WowClientType.ClassicEraPtr].includes(clientType)) {
      return undefined;
    }

    const typeName = getEnumName(WowClientType, clientType);

    const existingInstallations = await this.getWowInstallationsByClientType(clientType);
    if (existingInstallations.length > 0) {
      // console.debug(`Existing install exists for: ${typeName}`);
      return undefined;
    }

    const legacyLocationKey = this._warcraftService.getLegacyClientLocationKey(clientType);
    const legacyLocation = this._preferenceStorageService.findByKey(legacyLocationKey);
    if (!legacyLocation) {
      // console.debug(`Legacy ${typeName}: nothing to migrate`);
      return undefined;
    }

    console.log(`Migrating legacy ${typeName} installation`);

    const legacyDefaultChannel = this.getLegacyDefaultAddonChannel(typeName);
    const legacyDefaultAutoUpdate = this.getLegacyDefaultAutoUpdate(typeName);

    const label = await this._translateService.get(`COMMON.CLIENT_TYPES.${typeName.toUpperCase()}`).toPromise();

    const newLocation = this.getFullProductPath(legacyLocation, clientType);

    const newLocationExists = await this._fileService.pathExists(newLocation);
    if (!newLocationExists) {
      throw new Error(`Could not migrate legacy installation, path does not exist: ${newLocation}`);
    }

    const installation: WowInstallation = {
      id: uuidv4(),
      clientType,
      defaultAddonChannelType: legacyDefaultChannel,
      defaultAutoUpdate: legacyDefaultAutoUpdate,
      label,
      location: newLocation,
      selected: false,
    };

    await this.addInstallation(installation, false);

    return installation;
  }

  private getFullProductPath(location: string, clientType: WowClientType): string {
    const clientFolderName = this._warcraftService.getClientFolderName(clientType);
    const executableName = this._warcraftService.getExecutableName(clientType);
    return path.join(location, clientFolderName, executableName);
  }

  private getLegacyDefaultAddonChannel(typeName: string): AddonChannelType {
    const legacyDefaultChannelKey = `${typeName}${DEFAULT_CHANNEL_PREFERENCE_KEY_SUFFIX}`.toLowerCase();
    return parseInt(this._preferenceStorageService.findByKey(legacyDefaultChannelKey), 10) as AddonChannelType;
  }

  private getLegacyDefaultAutoUpdate(typeName: string): boolean {
    const legacyDefaultAutoUpdateKey = `${typeName}${DEFAULT_AUTO_UPDATE_PREFERENCE_KEY_SUFFIX}`.toLowerCase();
    return this._preferenceStorageService.findByKey(legacyDefaultAutoUpdateKey) === true.toString();
  }
}<|MERGE_RESOLUTION|>--- conflicted
+++ resolved
@@ -230,16 +230,12 @@
 
       const label = await this.getNewInstallLabel(typeName, currentInstallations.length);
 
-<<<<<<< HEAD
-      let fullProductPath = this.getFullProductPath(product.location, product.clientType);
-=======
       const fullProductPath = this.getFullProductPath(product.location, product.clientType);
 
       if (currentInstallations.some((inst) => inst.location === fullProductPath)) {
         continue;
       }
 
->>>>>>> 3292dce8
       const wowInstallation: WowInstallation = {
         id: uuidv4(),
         clientType: product.clientType,
