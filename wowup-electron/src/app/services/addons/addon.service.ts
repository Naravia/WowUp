--- conflicted
+++ resolved
@@ -468,12 +468,9 @@
       throw new Error("Addon not found or invalid");
     }
 
-<<<<<<< HEAD
     console.log(`Started update for "${addon.name}" at version "${addon.installedVersion}" to "${addon.latestVersion}"`);
 
-=======
     const installation = this._warcraftInstallationService.getWowInstallation(addon.installationId);
->>>>>>> 498e1917
     const addonProvider = this.getProvider(addon.providerName);
     const downloadFileName = `${slug(addon.name)}.zip`;
 
