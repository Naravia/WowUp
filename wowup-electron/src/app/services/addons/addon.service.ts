--- conflicted
+++ resolved
@@ -1,10 +1,5 @@
 import { Injectable } from "@angular/core";
-<<<<<<< HEAD
-import { AddonDependency } from "app/models/wowup/addon-dependency";
-import { AddonDependencyType } from "app/models/wowup/addon-dependency-type";
 import { AddonProviderState } from "app/models/wowup/addon-provider-state";
-import { AddonSearchResultDependency } from "app/models/wowup/addon-search-result-dependency";
-=======
 import { AddonDependency } from "../../models/wowup/addon-dependency";
 import { AddonDependencyType } from "../../models/wowup/addon-dependency-type";
 import { AddonSearchResultDependency } from "../../models/wowup/addon-search-result-dependency";
@@ -16,7 +11,6 @@
   ADDON_PROVIDER_WOWINTERFACE,
   ERROR_ADDON_ALREADY_INSTALLED,
 } from "../../../common/constants";
->>>>>>> 785d50b7
 import * as fs from "fs";
 import * as _ from "lodash";
 import * as path from "path";
@@ -688,16 +682,6 @@
       return [];
     }
 
-<<<<<<< HEAD
-    const addonFolders = await this._warcraftService.listAddons(clientType);
-    // not using getEnabledAddonProviders() to ensure everything is still displayed
-    for (let provider of this.getEnabledAddonProviders()) {
-      try {
-        const validFolders = addonFolders.filter((af) => !af.matchingAddon && af.toc);
-        await provider.scan(clientType, this._wowUpService.getDefaultAddonChannel(clientType), validFolders);
-      } catch (err) {
-        console.error(err);
-=======
     this._scanUpdateSrc.next({
       type: ScanUpdateType.Start,
     });
@@ -850,7 +834,6 @@
       const addons = this._addonStorage.getAllForClientType(clientType);
       for (let addon of addons) {
         await this.removeAddon(addon, false, false);
->>>>>>> 785d50b7
       }
     }
   }
@@ -895,7 +878,6 @@
     return !!this.getByExternalId(externalId, clientType);
   }
 
-<<<<<<< HEAD
   public setProviderEnabled(providerName: string, enabled: boolean) {
     const provider = this.getProvider(providerName);
     if (provider) {
@@ -907,12 +889,8 @@
     return this.getEnabledAddonProviders().find((provider) => provider.name === providerName);
   }
 
-  private getAllStoredAddons(clientType: WowClientType) {
-    const addons: Addon[] = [];
-=======
   public async backfillAddons() {
     const clientTypes = this._warcraftService.getAllClientTypes();
->>>>>>> 785d50b7
 
     for (let clientType of clientTypes) {
       const addons = this._addonStorage.getAllForClientType(clientType);
@@ -954,24 +932,10 @@
     );
   }
 
-  private getProvider(providerName: string) {
-    return this._addonProviders.find((provider) => provider.name === providerName);
-  }
-
   private getAddonProvider(addonUri: URL): AddonProvider {
     return this.getEnabledAddonProviders().find((provider) => provider.isValidAddonUri(addonUri));
   }
 
-<<<<<<< HEAD
-  private async getCurseAddonById(addonFolder: AddonFolder, clientType: WowClientType) {
-    const curseProvider = this.getEnabledAddonProviders().find((p) => p instanceof CurseAddonProvider);
-    const searchResult = await curseProvider.getById(addonFolder.toc.curseProjectId, clientType).toPromise();
-    const latestFile = this.getLatestFile(searchResult, AddonChannelType.Stable);
-    return this.createAddon(addonFolder.name, searchResult, latestFile, clientType);
-  }
-
-=======
->>>>>>> 785d50b7
   private getLatestFile(searchResult: AddonSearchResult, channelType: AddonChannelType): AddonSearchResultFile {
     let files = _.filter(searchResult.files, (f: AddonSearchResultFile) => f.channelType <= channelType);
     files = _.orderBy(files, ["releaseDate"]).reverse();
@@ -1047,10 +1011,10 @@
     };
   };
 
-<<<<<<< HEAD
   public getEnabledAddonProviders() {
     return _.filter(this._addonProviders, (provider) => provider.enabled);
-=======
+  }
+
   private trackInstallAction(installType: InstallType, addon: Addon) {
     this._analyticsService.trackAction(`addon-install-action`, {
       clientType: getEnumName(WowClientType, addon.clientType),
@@ -1059,6 +1023,5 @@
       addonId: addon.externalId,
       installType,
     });
->>>>>>> 785d50b7
   }
 }