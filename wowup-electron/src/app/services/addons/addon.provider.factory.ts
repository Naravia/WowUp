import { HttpClient } from "@angular/common/http";
import { Injectable } from "@angular/core";
import { AddonProvider } from "../../addon-providers/addon-provider";
import { CurseAddonProvider } from "../../addon-providers/curse-addon-provider";
import { GitHubAddonProvider } from "../../addon-providers/github-addon-provider";
import { TukUiAddonProvider } from "../../addon-providers/tukui-addon-provider";
import { WowInterfaceAddonProvider } from "../../addon-providers/wow-interface-addon-provider";
import { WowUpAddonProvider } from "../../addon-providers/wowup-addon-provider";
import { CachingService } from "../caching/caching-service";
import { ElectronService } from "../electron/electron.service";
import { FileService } from "../files/file.service";
<<<<<<< HEAD
import { WowUpService } from "../wowup/wowup.service";
=======
>>>>>>> 785d50b7

@Injectable({
  providedIn: "root",
})
export class AddonProviderFactory {
  private _providers: AddonProvider[] = [];

  constructor(
    private _cachingService: CachingService,
    private _electronService: ElectronService,
    private _httpClient: HttpClient,
<<<<<<< HEAD
    private _fileService: FileService,
    private _wowupService: WowUpService
=======
    private _fileService: FileService
>>>>>>> 785d50b7
  ) {}

  public createCurseAddonProvider(): CurseAddonProvider {
    return new CurseAddonProvider(this._httpClient, this._cachingService, this._electronService);
  }

  public createTukUiAddonProvider(): TukUiAddonProvider {
    return new TukUiAddonProvider(this._httpClient, this._cachingService, this._electronService, this._fileService);
  }

  public createWowInterfaceAddonProvider(): WowInterfaceAddonProvider {
    return new WowInterfaceAddonProvider(
      this._httpClient,
      this._cachingService,
      this._electronService,
      this._fileService
    );
  }

  public createGitHubAddonProvider(): GitHubAddonProvider {
    return new GitHubAddonProvider(this._httpClient);
  }

  public createWowUpAddonProvider(): WowUpAddonProvider {
    return new WowUpAddonProvider(this._httpClient, this._electronService);
  }

  public getAll(): AddonProvider[] {
    if (this._providers.length === 0) {
      this._providers = [
        this.createCurseAddonProvider(),
        this.createTukUiAddonProvider(),
        this.createWowInterfaceAddonProvider(),
        this.createGitHubAddonProvider(),
      ];

      this._providers.forEach(this.setProviderState);
    }

    return this._providers;
  }

  private setProviderState = (provider: AddonProvider) => {
    const state = this._wowupService.getAddonProviderState(provider.name);
    console.debug("STATE", state);
    if (state) {
      provider.enabled = state.enabled;
    }
  };
}<|MERGE_RESOLUTION|>--- conflicted
+++ resolved
@@ -8,11 +8,8 @@
 import { WowUpAddonProvider } from "../../addon-providers/wowup-addon-provider";
 import { CachingService } from "../caching/caching-service";
 import { ElectronService } from "../electron/electron.service";
+import { WowUpService } from "../wowup/wowup.service";
 import { FileService } from "../files/file.service";
-<<<<<<< HEAD
-import { WowUpService } from "../wowup/wowup.service";
-=======
->>>>>>> 785d50b7
 
 @Injectable({
   providedIn: "root",
@@ -24,12 +21,8 @@
     private _cachingService: CachingService,
     private _electronService: ElectronService,
     private _httpClient: HttpClient,
-<<<<<<< HEAD
     private _fileService: FileService,
     private _wowupService: WowUpService
-=======
-    private _fileService: FileService
->>>>>>> 785d50b7
   ) {}
 
   public createCurseAddonProvider(): CurseAddonProvider {
