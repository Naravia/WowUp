--- conflicted
+++ resolved
@@ -16,7 +16,6 @@
 
 const CHANGELOGS: ChangeLog[] = [
   {
-<<<<<<< HEAD
     Version: "2.6.0",
     html: `
     <h4 style="margin-top: 1em;">New Features</h4>
@@ -54,13 +53,14 @@
     <li>Fixed an issue with a provider being able to block update checks</li>
     <li>Fixed an issue with restoring the window from a pinned shortcut on the taskbar</li>
     <li>Try to fix the issue with duplicated addons</li>
-=======
+    </ul>`,
+  },
+  {
     Version: "2.5.2",
     html: `
     <h4 style="margin-top: 1em;">Hotfix</h4>
     <ul>
     <li>Fix an issue with the guide url going to the wrong domain</li>
->>>>>>> 32c50ade
     </ul>`,
   },
   {
