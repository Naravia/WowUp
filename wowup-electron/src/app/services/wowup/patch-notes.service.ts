import { Injectable } from "@angular/core";

import ChangeLogJson from "../../../assets/changelog.json";
import { ChangeLog } from "../../models/wowup/change-log";

@Injectable({
  providedIn: "root",
})
export class PatchNotesService {
  public changeLogs: ChangeLog[] = [];

  public constructor() {
    this.changeLogs = [...CHANGELOGS, ...ChangeLogJson.ChangeLogs];
  }
}

const CHANGELOGS: ChangeLog[] = [
  {
    Version: "2.6.0",
    html: `
    <h4 style="margin-top: 1em;">New Features</h4>
    <ul>
    <li>Added the ability to switch to Beta build release channel from the app</li>
    </ul>
    <h4 style="margin-top: 1em;">Changes</h4>
    <ul>
    <li>Modified the GitHub install by URL feature to be more flexible for multi-toc addons</li>
<<<<<<< HEAD
    </ul>
    <h4 style="margin-top: 1em;">Fixes</h4>
    <ul>
    <li>Fixed an issue with some addon IDs colliding between addon providers</li>
=======
>>>>>>> 941ecbdd
    </ul>`,
  },
  {
    Version: "2.5.1",
    html: `
    <h4 style="margin-top: 1em;">Hotfix</h4>
    <ul>
    <li>Update the Windows signing cert</li>
    <li>Fix an issue with the app locking up on startup sometimes</li>
    <li>Fix an issue with the import dialog failing to create an import string</li>
    </ul>
    <h4 style="margin-top: 1em;">New Features</h4>
    <ul>
      <li>Added the ability to turn off system notifications for individual addons (tellier-dev)</li>
      <li>Added the ability to remove addons from the details dialog on Get Addons tab (tellier-dev)</li>
      <li>
        <div>Added the ability to import/export a list of addons for a WoW client. The first step in backing up your list of addons or sharing them with your friends!</div>
        <img style="width: 70%; border: 1px solid #666666; border-radius: 4px;" loading="lazy" src="assets/images/patch/import-export-preview.png">
      </li>
      <li>
        <div>Added the ability to create and restore backups, this is a work in progress.</div>
        <img style="width: 70%; border: 1px solid #666666; border-radius: 4px;" loading="lazy" src="assets/images/patch/backup-preview.png">
      </li>
      <li>Added a button to open the client folder for a WoW install</li>
      <li>Added WowUpHub category support</li>
      <li>Added WowUpHub preview support</li>
      <li>Added Mac M1 builds</li>
      <li>Added support for more multi-toc suffixes</li>
      <li>Added support for Classic Era PTR client</li>
      <li>Added some badges to indicate number of updates and which client needs them</li>
    </ul>
    <h4 style="margin-top: 1em;">Fixes</h4>
    <ul>
      <li>Fix an issue with addons being ignored by TukUI too early during a scan</li>
      <li>Fix an issue with certain addons not being able to be re-scanned</li>
      <li>Fix an issue with updating the same addon in multiple WoW clients at the same time</li>
    </ul>
    <h4 style="margin-top: 1em;">Changes</h4>
    <ul>
      <li>Spanish locale updates (SkollVargr)</li>
      <li>Chinese locale updates (CyanoHao)</li>
      <li>Russian locale updates (Medok)</li>
      <li>German locale updates (Glow)</li>
      <li>Tweak the tabs some more</li>
      <li>Performance improvements for My Addons page</li>
      <li>Images details tab is now Previews</li>
      <li>Use a different lightbox library for previews</li>
      <li>Expanded system proxy support</li>
    </ul>`,
  },
  {
    Version: "2.5.0",
    html: `
    <div>
    <h4 style="margin-top: 1em;">New Features</h4>
    <ul>
      <li>Added the ability to turn off system notifications for individual addons (tellier-dev)</li>
      <li>Added the ability to remove addons from the details dialog on Get Addons tab (tellier-dev)</li>
      <li>
        <div>Added the ability to import/export a list of addons for a WoW client. The first step in backing up your list of addons or sharing them with your friends!</div>
        <img style="width: 70%; border: 1px solid #666666; border-radius: 4px;" loading="lazy" src="assets/images/patch/import-export-preview.png">
      </li>
      <li>
        <div>Added the ability to create and restore backups, this is a work in progress.</div>
        <img style="width: 70%; border: 1px solid #666666; border-radius: 4px;" loading="lazy" src="assets/images/patch/backup-preview.png">
      </li>
      <li>Added a button to open the client folder for a WoW install</li>
      <li>Added WowUpHub category support</li>
      <li>Added WowUpHub preview support</li>
      <li>Added Mac M1 builds</li>
      <li>Added support for more multi-toc suffixes</li>
      <li>Added support for Classic Era PTR client</li>
      <li>Added some badges to indicate number of updates and which client needs them</li>
    </ul>
    <h4 style="margin-top: 1em;">Fixes</h4>
    <ul>
      <li>Fix an issue with addons being ignored by TukUI too early during a scan</li>
      <li>Fix an issue with certain addons not being able to be re-scanned</li>
      <li>Fix an issue with updating the same addon in multiple WoW clients at the same time</li>
    </ul>
    <h4 style="margin-top: 1em;">Changes</h4>
    <ul>
      <li>Spanish locale updates (SkollVargr)</li>
      <li>Chinese locale updates (CyanoHao)</li>
      <li>Russian locale updates (Medok)</li>
      <li>German locale updates (Glow)</li>
      <li>Tweak the tabs some more</li>
      <li>Performance improvements for My Addons page</li>
      <li>Images details tab is now Previews</li>
      <li>Use a different lightbox library for previews</li>
      <li>Expanded system proxy support</li>
    </ul>`,
  },
  {
    Version: "2.4.7",
    html: `
    <div>
    <h4 style="margin-top: 1em;">New Features</h4>
    <ul>
      <li>Add support for automatic detection of new Classic Era PTR client</li>
    </ul>
    <h4 style="margin-top: 1em;">Changes</h4>
    <ul>
      <li>Russian locale updates (Medok)</li>
      <li>Spanish locale updates (SkollVargr)</li>
      <li>Chinese locale updates (CyanoHao)</li>
    </ul>
    </div>`,
  },
  {
    Version: "2.4.6",
    html: `
    <div>
    <h4 style="margin-top: 1em;">Fixes</h4>
    <ul>
      <li>Update Electron to 13.5.1 to fix the <a appExternalLink style="" href="https://github.com/electron/electron/issues/31212">TukUI download issue</a></li>
    </ul>
    </div>`,
  },
  {
    Version: "2.4.5",
    html: `
    <div>
    <h4 style="margin-top: 1em;">Fixes</h4>
    <ul>
      <li>Fix an issue with Google Drive preventing files from being deleted</li>
      <li>Fix an issue with checking addon owners against the block list</li>
    </ul>
    </div>`,
  },
  {
    Version: "2.4.4",
    html: `
    <div>
    <h4 style="margin-top: 1em;">Fixes</h4>
    <ul>
      <li>Fix an issue with single CurseForge addons failing, causing the whole batch of addons to be marked "Unknown"</li>
    </ul>
    </div>`,
  },
  {
    Version: "2.4.3",
    html: `
    <div>
    <h4 style="margin-top: 1em;">Fixes</h4>
    <ul>
      <li>Fix an issue with auto updates failing with the same addon installed in multiple WoW clients</li>
      <li>Fix an caching issue with CurseForge featured addons</li>
    </ul>
    </div>`,
  },
  {
    Version: "2.4.2",
    html: `
    <div>
    <h4 style="margin-top: 1em;">Fixes</h4>
    <ul>
      <li>Updating the app badge should now properly check the setting</li>
    </ul>
    <h4 style="margin-top: 1em;">Changes</h4>
    <ul>
      <li>Reduce the cache time of featured addons responses</li>
    </ul>
    </div>`,
  },
  {
    Version: "2.4.1",
    html: `
    <div>
    <h4 style="margin-top: 1em;">Fixes</h4>
    <ul>
      <li>The app badge toggle option is now visible for all operating systems</li>
      <li>When changing the Ignore state on an addon the app badge should update</li>
    </ul>
    </div>`,
  },
  {
    Version: "2.4.0",
    html: `<div>
      <h4 style="margin-top: 1em;">New Features</h4>
      <ul>
        <li>
        <div>Added a news section powered by</div>
        <a appExternalLink href="https://www.warcrafttavern.com">
        <img style="width: 200px;" loading="lazy" src="https://www.warcrafttavern.com/wp-content/uploads/2020/10/Warcraft-Tavern-Logo-768x246.png">
        </a>
        </li>
        <li>New Images tab in the addon details dialog</li>
        <li>You can now change the order of your WoW installations</li>
        <li>Added an optional app badge notification with the count of available updates for Mac and Linux users</li>
        <li>Get Addons tab will now include a list of recently updated addons from WowUpHub</li>
        <li>When opening an external link you can now trust the domain to avoid being prompted again</li>
      </ul>
      <h4 style="margin-top: 1em;">Changes</h4>
      <ul>
        <li>Russian locale updates (Medok)</li>
        <li>German locale updates (Glow)</li>
        <li>Spanish locale updates (SkollVargr)</li>
        <li>Chinese locale updates (CyanoHao)</li>
        <li>Italian locale updates (Bito)</li>
        <li>Revamped UI</li>
        <li>WowUp updates will now download automatically</li>
        <li>Optimize update checks for WowUpHub and CurseForge providers, now faster</li>
        <li>When starting with 0 installs found, user should go to installations page</li>
        <li>Update Angular and Electron to latest</li>
      </ul>
      <h4 style="margin-top: 1em;">Fixes</h4>
      <ul>
        <li>Fixed an issue with table header font in addon details</li>
        <li>Fixed an issue with odd table de-select behavior</li>
        <li>Fixed an issue with the client selector overlapping the top toolbar</li>
        <li>Fixed an issue with re-scanning not showing the correct game version</li>
        <li>Fixed an issue with Update All button sometimes getting stuck enabled</li>
        <li>Fixed an issue with CurseForge categories throwing an error</li>
        <li>Fixed an issue with addons showing up with a blank version from WowUpHub in Get Addons</li>
        <li>Fixed several issues with light themes</li>
        <li>Reworked the app update flow</li>
      </ul>
      </div>`,
  },
  {
    Version: "2.3.4",
    html: `<div>
      <h4 style="margin-top: 1em;">Changes</h4>
      <ul>
        <li>Fix the numpad zoom in/out shortcuts</li>
      </ul>
      </div>`,
  },
  {
    Version: "2.3.3",
    html: `<div>
      <h4 style="margin-top: 1em;">Changes</h4>
      <ul>
        <li>Undo the CurseForge tweak, caused too many issues</li>
      </ul>
      </div>`,
  },
  {
    Version: "2.3.2",
    html: `<div>
      <h4 style="margin-top: 1em;">New Features</h4>
      <ul>
        <li>Numpad keys can now be used to control zoom</li>
      </ul>
      <h4 style="margin-top: 1em;">Changes</h4>
      <ul>
        <li>Russian locale updates (Medok)</li>
        <li>Scanning should now be more accurate</li>
        <li>Tweak some CurseForge matching</li>
        <li>Reduce the time that searches are cached</li>
        <li>Sorting by columns other than name should now fall back to case insensitive names</li>
      </ul>
      </div>`,
  },
  {
    Version: "2.3.1",
    html: `<div>
      <h4 style="margin-top: 1em;">New Features</h4>
      <ul>
        <li>Installing from a GitHub URL now supports the new BigWigs metadata file</li>
        <li>Installing from a GitHub URL now supports -bcc zip files when a Burning Crusade client is selected</li>
        <li>The Get Addons tab will now also list Recently Added addons from CurseForge, just sort by the 'Released At' column</li>
      </ul>
      <h4 style="margin-top: 1em;">Changes</h4>
      <ul>
        <li>German locale updates (Glow)</li>
        <li>Chinese locale updates (CyanoHao)</li>
        <li>Spanish locale updates (SkollVargr)</li>
        <li>Using the WowUp Addon should no longer cause the Battle.net app to say "Updating" for all clients (Linaori)</li>
        <li>When re-scanning the "Released At" date should be more accurate</li>
        <li>Can no longer drag columns on "My Addons" and "Get Addons" off the screen</li>
        <li>Sorting by name is no longer case sensitive</li>
        <li>Sorting by name on "My Addons" and "Get Addons" is no longer case sensitive</li>
        <li>Long author names will now attempt to wrap all text</li>
        <li>WowUp addon companion data now has it's own provider name</li>
        <li>The WowUp addon companion data row should now be kept up to date without a re-scan</li>
        <li>A success toast will now be shown when an addon is successfully removed</li>
        <li>Optimize fetching of WowInterface data</li>
      </ul>
      </div>`,
  },
  {
    Version: "2.3.0",
    html: `<div>
      <h4 style="margin-top: 1em;">New Features</h4>
      <ul>
        <li>Support for new multiple toc file addons from the WowUpHub</li>
      </ul>
      <h4 style="margin-top: 1em;">Changes</h4>
      <ul>
        <li>Addons with warnings and ignored will be weighted at the bottom again</li>
        <li>Addons from the WowUpHub will now show author names from their respective toc files where applicable</li>
        <li>Addons that are no longer supported by a client sourced from the WowUpHub will now be marked with a warning, not throw an error</li>
        <li>Fix a display issue with selecting the latest game version when installing an addon (right click > re-install)</li>
        <li>Fix an issue with the interface version being displayed in the Game Version column after a re-scan</li>
        <li>Fix an issue with curse matches being ignored when they have no matching client type releases during a re-scan</li>
        <li>Fix an issue with over aggressive TukUI name matching during a re-scan</li>
        <li>Fix an issue Classic Era being incorrectly identified when adding it manually</li>
        </ul>
      </div>`,
  },
  {
    Version: "2.2.2",
    html: `<div>
      <h4 style="margin-top: 1em;">Changes</h4>
      <ul>
        <li>Fix some issues related to addons migrating from classic to TBC / Multiple toc files</li>
        <li>Improve TukUI searching</li>
      </ul>
      </div>`,
  },
  {
    Version: "2.2.1",
    html: `<div>
      <h4 style="margin-top: 1em;">New Features</h4>
      <ul>
        <li>
        <div style="margin-bottom: 0.25em;">WowUp companion data addon name updated (Linaori)</div>
        <img style="max-width: 90%; margin-bottom: 1em" class="mat-elevation-z8" loading="lazy" src="https://user-images.githubusercontent.com/1754678/117027014-923adf80-acfc-11eb-8127-c3c8c4564df5.png">
        </li>
        <li>Classic PTR client is now treated like a Burning Crusade client</li>
        <li>Addons in Warning state will now be at the top when sorting by status on My Addons tab</li>
        <li>Author names lists will now wrap on My Addons tab</li>
        <li>
        <div style="margin-bottom: 0.25em;">Added the installation name to the sync error toast</div>
        <img style="max-width: 50%; margin-bottom: 1em" class="mat-elevation-z8" loading="lazy" src="https://user-images.githubusercontent.com/20467484/117684549-b8d49c80-b17a-11eb-8792-d38aa1267f51.png">
        </li>
        <li>Tweaked the automatic column widths for My Addons tab</li>
        <li>When adding/removing an addon the count text should update again</li>
        <li>When performing a re-scan the latest addon info should be fetched once again</li>
        <li>Http circuit breaker will no longer trip for 404s</li>
        </li>
      </ul>
      </div>`,
  },
  {
    Version: "2.2.0",
    html: `<div>
      <h4>Locale Updates</h4>
      <ul>
        <li>Korean locale updates (Jaehyuk-Lee)</li>
        <li>German locale updates (Glow/maestrohdude)</li>
        <li>Spanish locale updates (SkollVargr)</li>
        <li>Chinese locale updates (CyanoHao)</li>
        <li>Russian locale updates (Medok)</li>
      </ul>
      <h4 style="margin-top: 1em;">New Features</h4>
      <ul>
        <li>
        <div style="margin-bottom: 0.25em;">Add category browsing support for CurseForge and TukUI (Strayge)</div>
        <img style="height: 200px; margin-bottom: 1em" class="mat-elevation-z8" loading="lazy" src="http://cdn.wowup.io/client/2.2.0/categories-1.png">
        </li>
        <li>Add new logging for addon updating (Linaori)</li>
        <li>
        <div style="margin-bottom: 0.25em;">Add support for CurseForge install links via app settings (Noxis)</div>
        <img style="height: 200px; margin-bottom: 1em" class="mat-elevation-z8" loading="lazy" src="http://cdn.wowup.io/client/2.2.0/curse-install-1.png">
        </li>
        <li>Add a button to remove an addon via the addon details dialog</li>
        <li>
        <div style="margin-bottom: 0.25em;">Add new detection for addons that have been removed by their provider</div>
        <img style="width: 400px; max-width: 100%; margin-bottom: 1em" class="mat-elevation-z8" loading="lazy" src="http://cdn.wowup.io/client/2.2.0/addon-warning-1.png">
        </li>
        <li>
        <div style="margin-bottom: 0.25em;">All new handling of World of Warcraft client installations</div>
        <img style="height: 200px; max-width: 100%; margin-bottom: 1em" class="mat-elevation-z8" loading="lazy" src="http://cdn.wowup.io/client/2.2.0/wow-installations-1.png">
        </li>
        <li>Add an advanced feature for symlinks in your addon folder via app settings</li>
        <li>
        <div style="margin-bottom: 0.25em;">Add initial support for Burning Crusade beta client</div>
        <img style="height: 200px; max-width: 100%; margin-bottom: 1em" class="mat-elevation-z8" loading="lazy" src="http://cdn.wowup.io/client/2.2.0/wow-tbc-logo.jpg">
        </li>
      </ul>
      <h4 style="margin-top: 1em;">Bug Fixes/Tweaks</h4>
      <ul>
        <li>Clicking the desktop notification will now focus the app</li>
        <li>Improve formatting for changelogs and descriptions</li>
        <li>Rework the sorting of the Get Addons tab</li>
        <li>Switch to a new grid library, improved performance for your lists</li>
        <li>System bar icon will now change per system theme setting on Mac</li>
        <li>Fix an issue with unzipped folders permissions on Mac</li>
        <li>Fix an issue with update all clients button being disabled when selected client had no updates</li>
        <li>Fix an issue with not rolling back an addon update when unzipping fails</li>
        <li>Fix an issue with rotating download links not being updated in the json store</li>
        <li>Fix an issue with Check Updates not checking all installations</li>
        <li>Fix an issue with Scanning ignoring disabled addon providers</li>
        <li>Fix a memory leak issue when checking for updates</li>
      </ul>
      </div>`,
  },
];<|MERGE_RESOLUTION|>--- conflicted
+++ resolved
@@ -25,13 +25,10 @@
     <h4 style="margin-top: 1em;">Changes</h4>
     <ul>
     <li>Modified the GitHub install by URL feature to be more flexible for multi-toc addons</li>
-<<<<<<< HEAD
     </ul>
     <h4 style="margin-top: 1em;">Fixes</h4>
     <ul>
     <li>Fixed an issue with some addon IDs colliding between addon providers</li>
-=======
->>>>>>> 941ecbdd
     </ul>`,
   },
   {
