--- conflicted
+++ resolved
@@ -32,11 +32,7 @@
 import { FileService } from "../files/file.service";
 import { PreferenceStorageService } from "../storage/preference-storage.service";
 
-<<<<<<< HEAD
-var autoLaunch = require("auto-launch");
-=======
 const autoLaunch = require("auto-launch");
->>>>>>> 800465d4
 
 @Injectable({
   providedIn: "root",
@@ -79,11 +75,7 @@
   constructor(
     private _preferenceStorageService: PreferenceStorageService,
     private _electronService: ElectronService,
-<<<<<<< HEAD
-    private _fileService: FileService
-=======
     private _fileService: FileService,
->>>>>>> 800465d4
   ) {
     this.setDefaultPreferences();
 
@@ -92,7 +84,6 @@
       this.applicationVersion.toLowerCase().indexOf("beta") != -1;
 
     this.createDownloadDirectory().then(() => this.cleanupDownloads());
-<<<<<<< HEAD
 
     this._electronService.ipcEventReceived$.subscribe((evt) => {
       switch (evt) {
@@ -114,11 +105,10 @@
           break;
       }
     });
-=======
+    
     this.setAutoStartup();
 
     console.log('loginItemSettings', this._electronService.loginItemSettings);
->>>>>>> 800465d4
   }
 
   public get updaterExists() {
