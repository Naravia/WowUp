--- conflicted
+++ resolved
@@ -1,11 +1,7 @@
 import { Injectable } from "@angular/core";
 import { TranslateService } from "@ngx-translate/core";
-<<<<<<< HEAD
 import * as _ from "lodash";
-import { ColumnState } from "app/models/wowup/column-state";
-=======
 import { ColumnState } from "../../models/wowup/column-state";
->>>>>>> 785d50b7
 import { remote } from "electron";
 import { UpdateCheckResult } from "electron-updater";
 import { existsSync } from "fs";
@@ -34,15 +30,12 @@
   GET_ADDONS_SORT_ORDER,
   CURRENT_THEME_KEY,
   DEFAULT_THEME,
-<<<<<<< HEAD
   ADDON_PROVIDERS_KEY,
-=======
   HORDE_THEME,
   HORDE_LIGHT_THEME,
   ALLIANCE_THEME,
   ALLIANCE_LIGHT_THEME,
   DEFAULT_LIGHT_THEME,
->>>>>>> 785d50b7
 } from "../../../common/constants";
 import { WowClientType } from "../../models/warcraft/wow-client-type";
 import { AddonChannelType } from "../../models/wowup/addon-channel-type";
