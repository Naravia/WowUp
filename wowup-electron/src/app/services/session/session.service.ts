--- conflicted
+++ resolved
@@ -25,11 +25,8 @@
   private readonly _myAddonsColumnsSrc = new BehaviorSubject<ColumnState[]>([]);
   private readonly _targetFileInstallCompleteSrc = new Subject<boolean>();
   private readonly _myAddonsCompactVersionSrc = new BehaviorSubject<boolean>(false);
-<<<<<<< HEAD
   private readonly _adSpaceSrc = new BehaviorSubject<boolean>(false);
-=======
   private readonly _enableControlsSrc = new BehaviorSubject<boolean>(false);
->>>>>>> 206fa7f1
 
   private readonly _getAddonsColumnsSrc = new Subject<ColumnState>();
 
@@ -49,11 +46,8 @@
   public readonly wowUpAccount$ = this._wowUpAccountService.wowUpAccountSrc.asObservable();
   public readonly wowUpAccountPushEnabled$ = this._wowUpAccountService.accountPushSrc.asObservable();
   public readonly myAddonsCompactVersion$ = this._myAddonsCompactVersionSrc.asObservable();
-<<<<<<< HEAD
   public readonly adSpace$ = this._adSpaceSrc.asObservable(); // TODO this should be driven by the enabled providers
-=======
   public readonly enableControls$ = this._enableControlsSrc.asObservable();
->>>>>>> 206fa7f1
 
   public readonly wowUpAuthenticated$ = this.wowUpAccount$.pipe(map((account) => account !== undefined));
 
