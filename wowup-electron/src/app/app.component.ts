import * as _ from "lodash";
import { from, of } from "rxjs";
import { catchError, delay, filter, first, map, switchMap } from "rxjs/operators";

import { OverlayContainer } from "@angular/cdk/overlay";
import {
  AfterViewInit,
  ChangeDetectionStrategy,
  ChangeDetectorRef,
  Component,
  HostListener,
  OnDestroy,
  OnInit,
} from "@angular/core";
import { MatDialog } from "@angular/material/dialog";
import { TranslateService } from "@ngx-translate/core";

import {
  ALLIANCE_LIGHT_THEME,
  ALLIANCE_THEME,
  CURRENT_THEME_KEY,
  DEFAULT_LIGHT_THEME,
  DEFAULT_THEME,
  HORDE_LIGHT_THEME,
  HORDE_THEME,
  IPC_CREATE_APP_MENU_CHANNEL,
  IPC_CREATE_TRAY_MENU_CHANNEL,
  IPC_MENU_ZOOM_IN_CHANNEL,
  IPC_MENU_ZOOM_OUT_CHANNEL,
  IPC_MENU_ZOOM_RESET_CHANNEL,
  IPC_POWER_MONITOR_RESUME,
  IPC_POWER_MONITOR_UNLOCK,
  IPC_REQUEST_INSTALL_FROM_URL,
  WOWUP_LOGO_FILENAME,
  ZOOM_FACTOR_KEY,
} from "../common/constants";
import { Addon } from "../common/entities/addon";
import { AppUpdateState, MenuConfig, SystemTrayConfig } from "../common/wowup/models";
import { AppConfig } from "../environments/environment";
import { InstallFromUrlDialogComponent } from "./components/addons/install-from-url-dialog/install-from-url-dialog.component";
import { AlertDialogComponent } from "./components/common/alert-dialog/alert-dialog.component";
import { TelemetryDialogComponent } from "./components/common/telemetry-dialog/telemetry-dialog.component";
import { AddonSyncError, GitHubFetchReleasesError, GitHubFetchRepositoryError, GitHubLimitError } from "./errors";
import { AddonInstallState } from "./models/wowup/addon-install-state";
import { ElectronService } from "./services";
import { AddonService } from "./services/addons/addon.service";
import { AnalyticsService } from "./services/analytics/analytics.service";
import { FileService } from "./services/files/file.service";
import { SessionService } from "./services/session/session.service";
import { SnackbarService } from "./services/snackbar/snackbar.service";
import { PreferenceStorageService } from "./services/storage/preference-storage.service";
import { WarcraftInstallationService } from "./services/warcraft/warcraft-installation.service";
import { WowUpAddonService } from "./services/wowup/wowup-addon.service";
import { WowUpService } from "./services/wowup/wowup.service";
import { ZoomService } from "./services/zoom/zoom.service";
import { ZoomDirection } from "./utils/zoom.utils";

@Component({
  selector: "app-root",
  templateUrl: "./app.component.html",
  styleUrls: ["./app.component.scss"],
  changeDetection: ChangeDetectionStrategy.OnPush,
})
export class AppComponent implements OnInit, OnDestroy, AfterViewInit {
  private _autoUpdateInterval?: number;

  @HostListener("mousewheel", ["$event"])
  public async handleMouseWheelEvent(event: WheelEvent): Promise<void> {
    if (!event.ctrlKey) {
      return;
    }

    try {
      if ((event as any).wheelDelta > 0) {
        await this._zoomService.applyZoom(ZoomDirection.ZoomIn);
      } else {
        await this._zoomService.applyZoom(ZoomDirection.ZoomOut);
      }
    } catch (e) {
      console.error(e);
    }
  }

  public quitEnabled?: boolean;
  public showPreLoad = true;

  public constructor(
    private _addonService: AddonService,
    private _analyticsService: AnalyticsService,
    private _cdRef: ChangeDetectorRef,
    private _dialog: MatDialog,
    private _fileService: FileService,
    private _preferenceStore: PreferenceStorageService,
    private _snackbarService: SnackbarService,
    private _translateService: TranslateService,
    private _warcraftInstallationService: WarcraftInstallationService,
    private _wowupAddonService: WowUpAddonService,
    private _zoomService: ZoomService,
    public electronService: ElectronService,
    public overlayContainer: OverlayContainer,
    public sessionService: SessionService,
    public wowUpService: WowUpService
  ) {
    this._warcraftInstallationService.wowInstallations$
      .pipe(
        first((installations) => installations.length > 0),
        switchMap(() => from(this.initializeAutoUpdate()))
      )
      .subscribe();

    this.electronService.appUpdate$.subscribe((evt) => {
      if (evt.state === AppUpdateState.Error) {
        if (evt.error.indexOf("dev-app-update.yml") === -1) {
          this._snackbarService.showErrorSnackbar("APP.WOWUP_UPDATE.UPDATE_ERROR");
        }
      } else if (evt.state === AppUpdateState.Downloaded) {
        // Force the user to update when one is ready
        const dialogRef = this._dialog.open(AlertDialogComponent, {
          minWidth: 250,
          disableClose: true,
          data: {
            title: this._translateService.instant("APP.WOWUP_UPDATE.INSTALL_TITLE"),
            message: this._translateService.instant("APP.WOWUP_UPDATE.SNACKBAR_TEXT"),
            positiveButton: "APP.WOWUP_UPDATE.DOWNLOADED_TOOLTIP",
            positiveButtonColor: "primary",
            positiveButtonStyle: "raised",
          },
        });

        dialogRef
          .afterClosed()
          .pipe(first())
          .subscribe(() => {
            this.wowUpService.installUpdate();
          });
      }
    });
  }

  public ngOnInit(): void {
    const zoomFactor = parseFloat(this._preferenceStore.get(ZOOM_FACTOR_KEY));
    if (!isNaN(zoomFactor) && isFinite(zoomFactor)) {
      this._zoomService.setZoomFactor(zoomFactor).catch((e) => console.error(e));
    }

    this.overlayContainer.getContainerElement().classList.add(this.electronService.platform);
    this.overlayContainer.getContainerElement().classList.add(this.wowUpService.currentTheme);

    this.wowUpService.preferenceChange$.pipe(filter((pref) => pref.key === CURRENT_THEME_KEY)).subscribe((pref) => {
      this.overlayContainer
        .getContainerElement()
        .classList.remove(
          HORDE_THEME,
          HORDE_LIGHT_THEME,
          ALLIANCE_THEME,
          ALLIANCE_LIGHT_THEME,
          DEFAULT_THEME,
          DEFAULT_LIGHT_THEME
        );
      this.overlayContainer.getContainerElement().classList.add(pref.value);
    });

    this._addonService.syncError$.subscribe(this.onAddonSyncError);

    //If the window is restored update the badge number
    this.electronService.windowResumed$
      .pipe(
        delay(1000), // If you dont delay this on Mac, it will sometimes not show up
        switchMap(() => from(this.updateBadgeCount()))
      )
      .subscribe();

    // If an addon is installed/updated check the badge number
    this._addonService.addonInstalled$
      .pipe(
        filter((evt) => evt.installState === AddonInstallState.Complete),
        switchMap(() => from(this.updateBadgeCount()))
      )
      .subscribe();

    // If user removes an addon, update the badge count
    this._addonService.addonRemoved$.pipe(switchMap(() => from(this.updateBadgeCount()))).subscribe();

    this.electronService.on(IPC_MENU_ZOOM_IN_CHANNEL, this.onMenuZoomIn);
    this.electronService.on(IPC_MENU_ZOOM_OUT_CHANNEL, this.onMenuZoomOut);
    this.electronService.on(IPC_MENU_ZOOM_RESET_CHANNEL, this.onMenuZoomReset);
    this.electronService.on(IPC_REQUEST_INSTALL_FROM_URL, this.onRequestInstallFromUrl);

    from(this.electronService.getAppOptions())
      .pipe(
        first(),
        delay(2000),
        map((appOptions) => {
          this.showPreLoad = false;
          this.quitEnabled = appOptions.quit;
          this._cdRef.detectChanges();
        }),
        switchMap(() => from(this.electronService.processPendingOpenUrls())),
        catchError((err) => {
          console.error(err);
          return of(undefined);
        })
      )
      .subscribe();

    this.electronService.powerMonitor$.pipe(filter((evt) => !!evt)).subscribe((evt) => {
      console.log("Stopping auto update...");
      window.clearInterval(this._autoUpdateInterval);
      this._autoUpdateInterval = undefined;

      if (evt === IPC_POWER_MONITOR_RESUME || evt === IPC_POWER_MONITOR_UNLOCK) {
        this.initializeAutoUpdate().catch((e) => console.error(e));
      }
    });
  }

  public ngAfterViewInit(): void {
    // TODO this is driven by provider
    this.sessionService.enableAdSpace(true);

    from(this.createAppMenu())
      .pipe(
        first(),
        switchMap(() => from(this.createSystemTray())),
        switchMap(() => {
          if (this._analyticsService.shouldPromptTelemetry) {
            return of(this.openDialog());
          } else {
            return from(this._analyticsService.trackStartup());
          }
        }),
        catchError((e) => {
          console.error(e);
          return of(undefined);
        })
      )
      .subscribe();
  }

  public ngOnDestroy(): void {
    this.electronService.off(IPC_MENU_ZOOM_IN_CHANNEL, this.onMenuZoomIn);
    this.electronService.off(IPC_MENU_ZOOM_OUT_CHANNEL, this.onMenuZoomOut);
    this.electronService.off(IPC_MENU_ZOOM_RESET_CHANNEL, this.onMenuZoomReset);
  }

  public onMenuZoomIn = (): void => {
    this._zoomService.applyZoom(ZoomDirection.ZoomIn).catch((e) => console.error(e));
  };

  public onMenuZoomOut = (): void => {
    this._zoomService.applyZoom(ZoomDirection.ZoomOut).catch((e) => console.error(e));
  };

  public onMenuZoomReset = (): void => {
    this._zoomService.applyZoom(ZoomDirection.ZoomReset).catch((e) => console.error(e));
  };

  public onRequestInstallFromUrl = (evt: unknown, path?: string): void => {
    this.openInstallFromUrlDialog(path);
  };

  public openDialog(): void {
    const dialogRef = this._dialog.open(TelemetryDialogComponent, {
      disableClose: true,
    });

    dialogRef
      .afterClosed()
      .pipe(
        switchMap((result) => {
          this._analyticsService.telemetryEnabled = result;
          if (result) {
            return from(this._analyticsService.trackStartup());
          }
          return of(undefined);
        })
      )
      .subscribe();
  }

  private openInstallFromUrlDialog(path?: string) {
    if (!path) {
      return;
    }

    const dialogRef = this._dialog.open(InstallFromUrlDialogComponent);
    dialogRef.componentInstance.query = path;
  }

  private async initializeAutoUpdate() {
    if (this._autoUpdateInterval !== undefined) {
      console.warn(`Auto addon update interval already exists`);
      return;
    }

    this._autoUpdateInterval = window.setInterval(() => {
      this.onAutoUpdateInterval().catch((e) => console.error(e));
    }, AppConfig.autoUpdateIntervalMs);

    await this.onAutoUpdateInterval();
  }

  private onAutoUpdateInterval = async () => {
    try {
      console.log("onAutoUpdateInterval");
      await this._addonService.syncAllClients();
      const updatedAddons = await this._addonService.processAutoUpdates();

      await this._wowupAddonService.updateForAllClientTypes();

      await this.updateBadgeCount();

      if (!updatedAddons || updatedAddons.length === 0) {
        await this.checkQuitEnabled();
        return;
      }

      if (this.wowUpService.enableSystemNotifications) {
        const addonsWithNotificationsEnabled = updatedAddons.filter(
          (addon) => addon.autoUpdateNotificationsEnabled === true
        );

        // Windows notification only shows so many chars
        if (this.getAddonNamesLength(addonsWithNotificationsEnabled) > 60) {
          await this.showManyAddonsAutoUpdated(addonsWithNotificationsEnabled);
        } else {
          await this.showFewAddonsAutoUpdated(addonsWithNotificationsEnabled);
        }
      } else {
        await this.checkQuitEnabled();
      }
    } catch (e) {
      console.error("Error during auto update", e);
    } finally {
      this.sessionService.autoUpdateComplete();
    }
  };

  private async showManyAddonsAutoUpdated(updatedAddons: Addon[]) {
    const iconPath = await this._fileService.getAssetFilePath(WOWUP_LOGO_FILENAME);
<<<<<<< HEAD
    const translated = await this._translateService
=======
    const translated: { [key: string]: string } = await this.translate
>>>>>>> b1b08ce0
      .get(["APP.AUTO_UPDATE_NOTIFICATION_TITLE", "APP.AUTO_UPDATE_NOTIFICATION_BODY"], {
        count: updatedAddons.length,
      })
      .toPromise();

    const notification = this.electronService.showNotification(translated["APP.AUTO_UPDATE_NOTIFICATION_TITLE"], {
      body: translated["APP.AUTO_UPDATE_NOTIFICATION_BODY"],
      icon: iconPath,
    });

    notification.addEventListener("click", this.onClickNotification, { once: true });
    notification.addEventListener("close", this.onAutoUpdateNotificationClosed, { once: true });
  }

  private async showFewAddonsAutoUpdated(updatedAddons: Addon[]) {
    const addonNames = _.map(updatedAddons, (addon) => addon.name);
    const addonText = _.join(addonNames, "\r\n");
    const iconPath = await this._fileService.getAssetFilePath(WOWUP_LOGO_FILENAME);
<<<<<<< HEAD
    const translated = await this._translateService
=======
    const translated: { [key: string]: string } = await this.translate
>>>>>>> b1b08ce0
      .get(["APP.AUTO_UPDATE_NOTIFICATION_TITLE", "APP.AUTO_UPDATE_FEW_NOTIFICATION_BODY"], {
        addonNames: addonText,
      })
      .toPromise();

    const notification = this.electronService.showNotification(translated["APP.AUTO_UPDATE_NOTIFICATION_TITLE"], {
      body: translated["APP.AUTO_UPDATE_FEW_NOTIFICATION_BODY"],
      icon: iconPath,
    });

    notification.addEventListener("click", this.onClickNotification, { once: true });
    notification.addEventListener("close", this.onAutoUpdateNotificationClosed, { once: true });
  }

  private onClickNotification = () => {
    this.electronService.focusWindow().catch((e) => console.error(`Failed to focus window on notification click`, e));
  };

  private getAddonNames(addons: Addon[]) {
    return _.map(addons, (addon) => addon.name);
  }

  private getAddonNamesLength(addons: Addon[]) {
    return _.join(this.getAddonNames(addons), " ").length;
  }

  private onAutoUpdateNotificationClosed = () => {
    this.checkQuitEnabled().catch((e) => console.error(e));
  };

  private async checkQuitEnabled() {
    const appOptions = await this.electronService.getAppOptions();
    if (!appOptions.quit) {
      return;
    }

    console.debug("checkQuitEnabled");
    this.electronService.quitApplication().catch((e) => console.error(e));
  }

  private onAddonSyncError = (error: AddonSyncError) => {
<<<<<<< HEAD
    let errorMessage = this._translateService.instant("COMMON.ERRORS.ADDON_SYNC_ERROR", {
=======
    let errorMessage: string = this.translate.instant("COMMON.ERRORS.ADDON_SYNC_ERROR", {
>>>>>>> b1b08ce0
      providerName: error.providerName,
    });

    if (error.addonName) {
      errorMessage = this._translateService.instant("COMMON.ERRORS.ADDON_SYNC_FULL_ERROR", {
        installationName: error.installationName,
        providerName: error.providerName,
        addonName: error.addonName,
      });
    }

    if (error.innerError instanceof GitHubLimitError) {
      const err = error.innerError;
      const max = err.rateLimitMax;
      const reset = new Date(err.rateLimitReset * 1000).toLocaleString();
      errorMessage = this._translateService.instant("COMMON.ERRORS.GITHUB_LIMIT_ERROR", {
        max,
        reset,
      });
    } else if (
      error.innerError instanceof GitHubFetchReleasesError ||
      error.innerError instanceof GitHubFetchRepositoryError
    ) {
      errorMessage = this._translateService.instant("COMMON.ERRORS.GITHUB_REPOSITORY_FETCH_ERROR", {
        addonName: error.addonName,
      });
    } else if (error instanceof AddonSyncError) {
      return;
    }

    this._snackbarService.showErrorSnackbar(errorMessage);
  };

  private async createAppMenu() {
    console.log("Creating app menu");

    // APP MENU
    const quitKey = "APP.APP_MENU.QUIT";

    // EDIT MENU
    const editKey = "APP.APP_MENU.EDIT.LABEL";
    const copyKey = "APP.APP_MENU.EDIT.COPY";
    const cutKey = "APP.APP_MENU.EDIT.CUT";
    const pasteKey = "APP.APP_MENU.EDIT.PASTE";
    const redoKey = "APP.APP_MENU.EDIT.REDO";
    const selectAllKey = "APP.APP_MENU.EDIT.SELECT_ALL";
    const undoKey = "APP.APP_MENU.EDIT.UNDO";

    // VIEW MENU
    const viewKey = "APP.APP_MENU.VIEW.LABEL";
    const forceReloadKey = "APP.APP_MENU.VIEW.FORCE_RELOAD";
    const reloadKey = "APP.APP_MENU.VIEW.RELOAD";
    const toggleDevToolsKey = "APP.APP_MENU.VIEW.TOGGLE_DEV_TOOLS";
    const toggleFullScreenKey = "APP.APP_MENU.VIEW.TOGGLE_FULL_SCREEN";
    const zoomInKey = "APP.APP_MENU.VIEW.ZOOM_IN";
    const zoomOutKey = "APP.APP_MENU.VIEW.ZOOM_OUT";
    const zoomResetKey = "APP.APP_MENU.VIEW.ZOOM_RESET";

    // WINDOW MENU
    const windowKey = "APP.APP_MENU.WINDOW.LABEL";
    const windowCloseKey = "APP.APP_MENU.WINDOW.CLOSE";

    const result = await this._translateService
      .get([
        editKey,
        viewKey,
        zoomInKey,
        zoomOutKey,
        zoomResetKey,
        copyKey,
        cutKey,
        forceReloadKey,
        quitKey,
        redoKey,
        reloadKey,
        selectAllKey,
        toggleDevToolsKey,
        toggleFullScreenKey,
        undoKey,
        pasteKey,
        windowKey,
        windowCloseKey,
      ])
      .toPromise();

    const config: MenuConfig = {
      editLabel: result[editKey],
      viewLabel: result[viewKey],
      zoomInLabel: result[zoomInKey],
      zoomOutLabel: result[zoomOutKey],
      zoomResetLabel: result[zoomResetKey],
      copyLabel: result[copyKey],
      cutLabel: result[cutKey],
      forceReloadLabel: result[forceReloadKey],
      pasteLabel: result[pasteKey],
      quitLabel: result[quitKey],
      redoLabel: result[redoKey],
      reloadLabel: result[reloadKey],
      selectAllLabel: result[selectAllKey],
      toggleDevToolsLabel: result[toggleDevToolsKey],
      toggleFullScreenLabel: result[toggleFullScreenKey],
      undoLabel: result[undoKey],
      windowLabel: result[windowKey],
      windowCloseLabel: result[windowCloseKey],
    };

    try {
      const trayCreated = await this.electronService.invoke(IPC_CREATE_APP_MENU_CHANNEL, config);
      console.log("App menu created", trayCreated);
    } catch (e) {
      console.error("Failed to create tray", e);
    }
  }

  private async createSystemTray() {
    console.log("Creating tray");
    const result = await this._translateService
      .get(["APP.SYSTEM_TRAY.QUIT_ACTION", "APP.SYSTEM_TRAY.SHOW_ACTION"])
      .toPromise();

    const config: SystemTrayConfig = {
      quitLabel: result["APP.SYSTEM_TRAY.QUIT_ACTION"],
      checkUpdateLabel: result["APP.SYSTEM_TRAY.CHECK_UPDATE"],
      showLabel: result["APP.SYSTEM_TRAY.SHOW_ACTION"],
    };

    try {
      const trayCreated = await this.electronService.invoke(IPC_CREATE_TRAY_MENU_CHANNEL, config);
      console.log("Tray created", trayCreated);
    } catch (e) {
      console.error("Failed to create tray", e);
    }
  }

  private async updateBadgeCount(): Promise<void> {
    const ct = this._addonService.getAllAddonsAvailableForUpdate().length;
    try {
      await this.wowUpService.updateAppBadgeCount(ct);
    } catch (e) {
      console.error("Failed to update badge count", e);
    }
  }
}<|MERGE_RESOLUTION|>--- conflicted
+++ resolved
@@ -338,11 +338,7 @@
 
   private async showManyAddonsAutoUpdated(updatedAddons: Addon[]) {
     const iconPath = await this._fileService.getAssetFilePath(WOWUP_LOGO_FILENAME);
-<<<<<<< HEAD
-    const translated = await this._translateService
-=======
-    const translated: { [key: string]: string } = await this.translate
->>>>>>> b1b08ce0
+    const translated: { [key: string]: string } = await this._translateService
       .get(["APP.AUTO_UPDATE_NOTIFICATION_TITLE", "APP.AUTO_UPDATE_NOTIFICATION_BODY"], {
         count: updatedAddons.length,
       })
@@ -361,11 +357,7 @@
     const addonNames = _.map(updatedAddons, (addon) => addon.name);
     const addonText = _.join(addonNames, "\r\n");
     const iconPath = await this._fileService.getAssetFilePath(WOWUP_LOGO_FILENAME);
-<<<<<<< HEAD
-    const translated = await this._translateService
-=======
-    const translated: { [key: string]: string } = await this.translate
->>>>>>> b1b08ce0
+    const translated: { [key: string]: string } = await this._translateService
       .get(["APP.AUTO_UPDATE_NOTIFICATION_TITLE", "APP.AUTO_UPDATE_FEW_NOTIFICATION_BODY"], {
         addonNames: addonText,
       })
@@ -407,11 +399,7 @@
   }
 
   private onAddonSyncError = (error: AddonSyncError) => {
-<<<<<<< HEAD
-    let errorMessage = this._translateService.instant("COMMON.ERRORS.ADDON_SYNC_ERROR", {
-=======
-    let errorMessage: string = this.translate.instant("COMMON.ERRORS.ADDON_SYNC_ERROR", {
->>>>>>> b1b08ce0
+    let errorMessage: string = this._translateService.instant("COMMON.ERRORS.ADDON_SYNC_ERROR", {
       providerName: error.providerName,
     });
 
