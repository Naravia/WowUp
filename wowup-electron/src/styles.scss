@import "./custom-theme.scss";

:not(input):not(textarea),
:not(input):not(textarea)::after,
:not(input):not(textarea)::before {
  -webkit-user-select: none;
  user-select: none;
  cursor: default;
}

input,
button,
textarea,
:focus {
  outline: none; // You should add some other style for :focus to help UX/a11y
}

a:not([draggable="true"]),
img:not([draggable="true"]) {
  -webkit-user-drag: none;
  user-drag: none;
  /* Technically not supported in Electron yet */
}

a[href^="http://"],
a[href^="https://"],
a[href^="ftp://"] {
  -webkit-user-drag: auto;
  user-drag: auto;
  /* Technically not supported in Electron yet */
}

html {
  background-color: $dark-3;
  overflow: hidden;
  -webkit-app-region: no-drag;
}

body {
  overflow: hidden;
  margin: 0;
  -webkit-app-region: no-drag;
}

a,
img {
  -webkit-app-region: no-drag;
}

.p-0 {
  padding: 0 !important;
}

.m-0 {
  margin: 0 !important;
}

.mr-1 {
  margin-right: .25em !important;
}

.mr-2 {
  margin-right: .5em !important;
}

.mr-3 {
  margin-right: 1em !important;
}

.no-reg-drag {
  -webkit-app-region: no-drag;
}

.pointer {
  pointer-events: all !important;

  &:hover {
    cursor: pointer !important;
  }
}

.mat-tab-label,
.mat-tab-label-content,
.mat-select-value,
.mat-form-field-infix,
.mat-button-wrapper span {
  &:hover {
    cursor: pointer !important;
  }
}

.mat-slide-toggle-thumb,
.mat-slide-toggle-bar,
.mat-button-wrapper {
  -webkit-app-region: no-drag;

  &:hover {
    cursor: pointer;
  }
}

.bg-dark-3 {
  background-color: $dark-3;
}

.bg-dark-4 {
  background-color: $dark-4;
}

.bg-purple-1 {
  background-color: $purple-1;
}

.text-light {
  color: $white-1;
}

.text-light-2 {
  color: $white-2;
}

.pre-load-container {
  width: 100%;
  height: 100vh;
  display: flex;
  flex-direction: column;
  color: white;
  justify-content: center;
  align-items: center;

  .logo {
    width: 200px;
  }
}

.window-appicon {
  background-size: 30px !important;
  padding-left: 12px !important;
}

.tab-container {
  overflow: auto;
  overflow-x: hidden;

  &.mac {
    height: calc(100vh - 102px);
  }

  &.windows {
    height: calc(100vh - 110px);
  }
}

.no-pad-select {
  .mat-form-field-wrapper {
    padding-bottom: 0 !important;
  }
}

.mat-input-element {
  color: $white-1 !important;
}

.mat-option.mat-selected:not(.mat-option-disabled) {
  color: $white-3 !important;
}

.d-flex {
  display: flex;
}

.flex-col {
  flex-direction: column;
}

.flex-grow-1 {
  flex-grow: 1;
}

.row {
  display: flex;
  flex-direction: row;

  &.align-items-center {
    align-items: center;
  }

  &.justify-content-center {
    justify-content: center;
  }
}

.addon-table {
  width: 100%;
  height: 100%;

  .cell-break-all {
    word-break: break-all;
  }

  .cell-wrap-text {
    white-space: normal;
  }

  // .addon-title {
  //   font-weight: bold;
  //   font-size: 1.1em;

  // }
}

.addon-context-menu {
  background-color: $dark-4;

  .addon-context-menu-header {
    padding: 0 16px 8px 16px;
    color: $white-1;
    display: flex;
    flex-direction: row;
    align-items: center;

    .thumbnail {
      background-color: $dark-2;
      width: 30px;
      height: 30px;
      margin-right: 16px;
      background-size: contain;
      background-repeat: no-repeat;
      background-position: center;
    }

    .addon-name {
      font-size: 1em;
      // font-weight: bold;
    }

    .addon-version {
      color: $white-2;
    }
  }
}

.wide-slide-toggle {
  width: 100%;

  &:hover {
    cursor: pointer !important;
  }

  .mat-slide-toggle-label {
    &:hover {
      cursor: pointer !important;
    }
  }

  .mat-slide-toggle-content {
    flex-grow: 1;
  }
}

.light-select {
  .mat-form-field-label {
    color: $white-2 !important;
  }
}

.vertical-radio-group {
  display: flex;
  flex-direction: column;
}

.cell-break-all {
  word-break: break-all;
}

.cell-wrap-text {
  white-space: normal;
  -webkit-line-clamp: 2;
  text-overflow: ellipsis;
}

.cell-center-text {
  display: flex;
  flex-wrap: nowrap;
  align-items: center;
}

::-webkit-scrollbar {
  width: 12px;
  height: 12px;
}

::-webkit-scrollbar-track {
  background-color: $dark-2;
  // box-shadow: inset 0 0 6px rgba(0, 0, 0, 0.3);
  // -webkit-box-shadow: inset 0 0 6px rgba(0, 0, 0, 0.3);
  border-radius: 4px;
}

::-webkit-scrollbar-thumb {
  border-radius: 4px;
  border: 1px solid $purple-3;
  // box-shadow: inset 0 0 6px rgba(0, 0, 0, 0.5);
  // -webkit-box-shadow: inset 0 0 6px rgba(0, 0, 0, 0.5);
  background: rgb(107, 105, 214);
  background: linear-gradient(146deg, rgba(107, 105, 214, 1) 0%, rgba(80, 79, 161, 1) 100%);
}

.install-button {
<<<<<<< HEAD
  min-width: 110px !important;
}

// Fix issue with dynamically setting matSortActive
// https://github.com/angular/components/issues/10242#issuecomment-535457992
.mat-header-cell .mat-sort-header-container.mat-sort-header-sorted .mat-sort-header-arrow {
  opacity: 1 !important;
  transform: translateY(0) !important;
=======
  min-width: 120px !important;
>>>>>>> 9c9f6f5e
}<|MERGE_RESOLUTION|>--- conflicted
+++ resolved
@@ -307,16 +307,5 @@
 }
 
 .install-button {
-<<<<<<< HEAD
-  min-width: 110px !important;
-}
-
-// Fix issue with dynamically setting matSortActive
-// https://github.com/angular/components/issues/10242#issuecomment-535457992
-.mat-header-cell .mat-sort-header-container.mat-sort-header-sorted .mat-sort-header-arrow {
-  opacity: 1 !important;
-  transform: translateY(0) !important;
-=======
   min-width: 120px !important;
->>>>>>> 9c9f6f5e
 }