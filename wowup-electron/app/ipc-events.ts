--- conflicted
+++ resolved
@@ -109,11 +109,7 @@
 import { WowUpFolderScanner } from "./wowup-folder-scanner";
 import * as push from "./push";
 import { GetDirectoryTreeRequest } from "../src/common/models/ipc-request";
-<<<<<<< HEAD
-import { electron } from 'process';
-=======
 import { ProductDb } from "../src/common/wowup/product-db";
->>>>>>> 3292dce8
 
 let PENDING_OPEN_URLS: string[] = [];
 
