import axios from "axios";
import {
  app,
  BrowserWindow,
  dialog,
  ipcMain,
  IpcMainInvokeEvent,
  OpenDialogOptions,
  Settings,
  shell,
  systemPreferences,
} from "electron";
import * as log from "electron-log";
import * as globrex from "globrex";
import * as _ from "lodash";
import { nanoid } from "nanoid";
import * as nodeDiskInfo from "node-disk-info";
import * as pLimit from "p-limit";
import * as path from "path";
import { Transform } from "stream";
import * as yauzl from "yauzl";
import { nanoid } from "nanoid";
import * as fs from "fs";

import {
  IPC_ADDONS_SAVE_ALL,
  IPC_CLOSE_WINDOW,
  IPC_COPY_FILE_CHANNEL,
  IPC_CREATE_APP_MENU_CHANNEL,
  IPC_CREATE_DIRECTORY_CHANNEL,
  IPC_CREATE_TRAY_MENU_CHANNEL,
  IPC_CURSE_GET_SCAN_RESULTS,
  IPC_DELETE_DIRECTORY_CHANNEL,
  IPC_DOWNLOAD_FILE_CHANNEL,
  IPC_FOCUS_WINDOW,
  IPC_GET_APP_VERSION,
  IPC_GET_ASSET_FILE_PATH,
  IPC_GET_DIRECTORY_TREE,
  IPC_GET_LATEST_DIR_UPDATE_TIME,
  IPC_GET_LAUNCH_ARGS,
  IPC_GET_LOCALE,
  IPC_GET_LOGIN_ITEM_SETTINGS,
  IPC_GET_PENDING_OPEN_URLS,
  IPC_GET_ZOOM_FACTOR,
  IPC_IS_DEFAULT_PROTOCOL_CLIENT,
  IPC_LIST_DIR_RECURSIVE,
  IPC_LIST_DIRECTORIES_CHANNEL,
  IPC_LIST_DISKS_WIN32,
  IPC_LIST_ENTRIES,
  IPC_LIST_FILES_CHANNEL,
  IPC_MAXIMIZE_WINDOW,
  IPC_MINIMIZE_WINDOW,
  IPC_PATH_EXISTS_CHANNEL,
  IPC_QUIT_APP,
  IPC_READ_FILE_BUFFER_CHANNEL,
  IPC_READ_FILE_CHANNEL,
  IPC_READDIR,
  IPC_REMOVE_AS_DEFAULT_PROTOCOL_CLIENT,
  IPC_RESTART_APP,
  IPC_SET_AS_DEFAULT_PROTOCOL_CLIENT,
  IPC_SET_LOGIN_ITEM_SETTINGS,
  IPC_SET_ZOOM_FACTOR,
  IPC_SET_ZOOM_LIMITS,
  IPC_SHOW_DIRECTORY,
  IPC_SHOW_OPEN_DIALOG,
  IPC_STAT_FILES_CHANNEL,
  IPC_SYSTEM_PREFERENCES_GET_USER_DEFAULT,
  IPC_UNZIP_FILE_CHANNEL,
  IPC_UPDATE_APP_BADGE,
  IPC_WINDOW_LEAVE_FULLSCREEN,
  IPC_WOWUP_GET_SCAN_RESULTS,
  IPC_WRITE_FILE_CHANNEL,
  DEFAULT_FILE_MODE,
} from "../src/common/constants";
import { CurseFolderScanResult } from "../src/common/curse/curse-folder-scan-result";
import { Addon } from "../src/common/entities/addon";
import { CopyFileRequest } from "../src/common/models/copy-file-request";
import { DownloadRequest } from "../src/common/models/download-request";
import { DownloadStatus } from "../src/common/models/download-status";
import { DownloadStatusType } from "../src/common/models/download-status-type";
import { FsDirent, FsStats, TreeNode } from "../src/common/models/ipc-events";
import { UnzipRequest } from "../src/common/models/unzip-request";
import { RendererChannels } from "../src/common/wowup";
import { MenuConfig, SystemTrayConfig, WowUpScanResult } from "../src/common/wowup/models";
import { createAppMenu } from "./app-menu";
import { CurseFolderScanner } from "./curse-folder-scanner";
import * as fsp from "fs/promises";

import { chmodDir, copyDir, getDirTree, getLastModifiedFileDate, readDirRecursive, remove } from "./file.utils";
import { addonStore } from "./stores";
import { createTray, restoreWindow } from "./system-tray";
import { WowUpFolderScanner } from "./wowup-folder-scanner";

let USER_AGENT = "";
let PENDING_OPEN_URLS: string[] = [];
let PROXY_INFO: ProxyInfo | undefined = undefined;

interface ProxyInfo {
  host: string;
  port: number;
}

interface SymlinkDir {
  original: fs.Dirent;
  originalPath: string;
  realPath: string;
  isDir: boolean;
}

async function getSymlinkDirs(basePath: string, files: fs.Dirent[]): Promise<SymlinkDir[]> {
  // Find and resolve symlinks found and return the folder names as
  const symlinks = _.filter(files, (file) => file.isSymbolicLink());
  const symlinkDirs: SymlinkDir[] = _.map(symlinks, (sym) => {
    return {
      original: sym,
      originalPath: path.join(basePath, sym.name),
      realPath: "",
      isDir: false,
    };
  });

  for (const symlinkDir of symlinkDirs) {
    const realPath = await fsp.realpath(symlinkDir.originalPath);
    const lstat = await fsp.lstat(realPath);

    symlinkDir.realPath = realPath;
    symlinkDir.isDir = lstat.isDirectory();
  }

  return _.filter(symlinkDirs, (symDir) => symDir.isDir);
}

function handle(
  channel: RendererChannels,
  listener: (event: IpcMainInvokeEvent, ...args: any[]) => Promise<void> | any
) {
  ipcMain.handle(channel, listener);
}

// When doing a cold start on mac, open-url will happen before the app is loaded
export function setPendingOpenUrl(...openUrls: string[]): void {
  PENDING_OPEN_URLS = openUrls;
}

export function initializeIpcHandlers(window: BrowserWindow, userAgent: string): void {
  USER_AGENT = userAgent;

  log.info("process.versions", process.versions);

  getProxyInfo(window)
    .then((proxyInfo) => {
      PROXY_INFO = proxyInfo;
    })
    .catch((e) => {
      log.error(e);
    });

  // Remove the pending URLs once read so they are only able to be gotten once
  handle(IPC_GET_PENDING_OPEN_URLS, (): string[] => {
    const urls = PENDING_OPEN_URLS;
    PENDING_OPEN_URLS = [];
    return urls;
  });

  handle(
    IPC_SYSTEM_PREFERENCES_GET_USER_DEFAULT,
    (
      _evt,
      key: string,
      type: "string" | "boolean" | "integer" | "float" | "double" | "url" | "array" | "dictionary"
    ) => {
      return systemPreferences.getUserDefault(key, type);
    }
  );

  handle(IPC_SHOW_DIRECTORY, async (evt, filePath: string): Promise<string> => {
    return await shell.openPath(filePath);
  });

  handle(IPC_GET_ASSET_FILE_PATH, (evt, fileName: string) => {
    return path.join(__dirname, "..", "assets", fileName);
  });

  handle(IPC_CREATE_DIRECTORY_CHANNEL, async (evt, directoryPath: string): Promise<boolean> => {
    log.info(`[CreateDirectory] '${directoryPath}'`);
    await fsp.mkdir(directoryPath, { recursive: true });
    return true;
  });

  handle(IPC_GET_ZOOM_FACTOR, () => {
    return window?.webContents?.getZoomFactor();
  });

  handle(IPC_UPDATE_APP_BADGE, (evt, count: number) => {
    return app.setBadgeCount(count);
  });

  handle(IPC_SET_ZOOM_LIMITS, (evt, minimumLevel: number, maximumLevel: number) => {
    return window.webContents?.setVisualZoomLevelLimits(minimumLevel, maximumLevel);
  });

  handle(IPC_SET_ZOOM_FACTOR, (evt, zoomFactor: number) => {
    if (window?.webContents) {
      window.webContents.zoomFactor = zoomFactor;
    }
  });

  handle(IPC_ADDONS_SAVE_ALL, (evt, addons: Addon[]) => {
    _.forEach(addons, (addon) => addonStore.set(addon.id, addon));
  });

  handle(IPC_GET_APP_VERSION, () => {
    return app.getVersion();
  });

  handle(IPC_GET_LOCALE, () => {
    return `${app.getLocale()}`;
  });

  handle(IPC_GET_LAUNCH_ARGS, () => {
    return process.argv;
  });

  handle(IPC_GET_LOGIN_ITEM_SETTINGS, () => {
    return app.getLoginItemSettings();
  });

  handle(IPC_SET_LOGIN_ITEM_SETTINGS, (evt, settings: Settings) => {
    return app.setLoginItemSettings(settings);
  });

  handle(IPC_READDIR, async (evt, dirPath: string): Promise<string[]> => {
    return await fsp.readdir(dirPath);
  });

  handle(IPC_IS_DEFAULT_PROTOCOL_CLIENT, (evt, protocol: string) => {
    return app.isDefaultProtocolClient(protocol);
  });

  handle(IPC_SET_AS_DEFAULT_PROTOCOL_CLIENT, (evt, protocol: string) => {
    return app.setAsDefaultProtocolClient(protocol);
  });

  handle(IPC_REMOVE_AS_DEFAULT_PROTOCOL_CLIENT, (evt, protocol: string) => {
    return app.removeAsDefaultProtocolClient(protocol);
  });

  handle(IPC_LIST_DIRECTORIES_CHANNEL, async (evt, filePath: string, scanSymlinks: boolean) => {
    const files = await fsp.readdir(filePath, { withFileTypes: true });
    let symlinkNames: string[] = [];
    if (scanSymlinks === true) {
      log.info("Scanning symlinks");
      const symlinkDirs = await getSymlinkDirs(filePath, files);
      symlinkNames = _.map(symlinkDirs, (symLink) => symLink.original.name);
    }

    const directories = files.filter((file) => file.isDirectory()).map((file) => file.name);
    return [...directories, ...symlinkNames];
  });

  handle(IPC_STAT_FILES_CHANNEL, async (evt, filePaths: string[]) => {
    const results: { [path: string]: FsStats } = {};
    const limit = pLimit(3);
    const tasks = _.map(filePaths, (path) =>
      limit(async () => {
        const stats = await fsp.stat(path);
        const fsStats: FsStats = {
          atime: stats.atime,
          atimeMs: stats.atimeMs,
          birthtime: stats.birthtime,
          birthtimeMs: stats.birthtimeMs,
          blksize: stats.blksize,
          blocks: stats.blocks,
          ctime: stats.ctime,
          ctimeMs: stats.ctimeMs,
          dev: stats.dev,
          gid: stats.gid,
          ino: stats.ino,
          isBlockDevice: stats.isBlockDevice(),
          isCharacterDevice: stats.isCharacterDevice(),
          isDirectory: stats.isDirectory(),
          isFIFO: stats.isFIFO(),
          isFile: stats.isFile(),
          isSocket: stats.isSocket(),
          isSymbolicLink: stats.isSymbolicLink(),
          mode: stats.mode,
          mtime: stats.mtime,
          mtimeMs: stats.mtimeMs,
          nlink: stats.nlink,
          rdev: stats.rdev,
          size: stats.size,
          uid: stats.uid,
        };
        return { path, fsStats };
      })
    );

    const taskResults = await Promise.all(tasks);
    taskResults.forEach((r) => (results[r.path] = r.fsStats));

    return results;
  });

  handle(IPC_LIST_ENTRIES, async (evt, sourcePath: string, filter: string) => {
    const globFilter = globrex(filter);
    const results = await fsp.readdir(sourcePath, { withFileTypes: true });
    const matches = _.filter(results, (entry) => globFilter.regex.test(entry.name));
    return _.map(matches, (match) => {
      const dirEnt: FsDirent = {
        isBlockDevice: match.isBlockDevice(),
        isCharacterDevice: match.isCharacterDevice(),
        isDirectory: match.isDirectory(),
        isFIFO: match.isFIFO(),
        isFile: match.isFile(),
        isSocket: match.isSocket(),
        isSymbolicLink: match.isSymbolicLink(),
        name: match.name,
      };
      return dirEnt;
    });
  });

  handle(IPC_LIST_FILES_CHANNEL, async (evt, sourcePath: string, filter: string) => {
    const globFilter = globrex(filter);
    const results = await fsp.readdir(sourcePath, { withFileTypes: true });
    const matches = _.filter(results, (entry) => globFilter.regex.test(entry.name));
    return _.map(matches, (match) => match.name);
  });

  handle(IPC_PATH_EXISTS_CHANNEL, async (evt, filePath: string) => {
    if (!filePath) {
      return false;
    }

    try {
      await fsp.access(filePath);
    } catch (e) {
      if (e.code !== "ENOENT") {
        log.error(e);
      }
      return false;
    }

    return true;
  });

  handle(IPC_CURSE_GET_SCAN_RESULTS, async (evt, filePaths: string[]): Promise<CurseFolderScanResult[]> => {
    // Scan addon folders in parallel for speed!?
    try {
      const limit = pLimit(2);
      const tasks = _.map(filePaths, (folder) => limit(() => new CurseFolderScanner().scanFolder(folder)));
      return await Promise.all(tasks);
    } catch (e) {
      log.error("Failed during curse scan", e);
      throw e;
    }
  });

  handle(IPC_WOWUP_GET_SCAN_RESULTS, async (evt, filePaths: string[]): Promise<WowUpScanResult[]> => {
    const limit = pLimit(2);
    const tasks = _.map(filePaths, (folder) => limit(() => new WowUpFolderScanner(folder).scanFolder()));
    return await Promise.all(tasks);
  });

  handle(IPC_UNZIP_FILE_CHANNEL, async (evt, arg: UnzipRequest) => {
    await new Promise((resolve, reject) => {
      yauzl.open(arg.zipFilePath, { lazyEntries: true }, (err, zipfile) => {
        handleZipFile(err, zipfile, arg.outputFolder).then(resolve).catch(reject);
      });
    });

    await chmodDir(arg.outputFolder, DEFAULT_FILE_MODE);

    return arg.outputFolder;
  });

  handle(IPC_COPY_FILE_CHANNEL, async (evt, arg: CopyFileRequest): Promise<boolean> => {
    log.info(`[FileCopy] '${arg.sourceFilePath}' -> '${arg.destinationFilePath}'`);
    const stat = await fsp.lstat(arg.sourceFilePath);
    if (stat.isDirectory()) {
      await copyDir(arg.sourceFilePath, arg.destinationFilePath);
      await chmodDir(arg.destinationFilePath, DEFAULT_FILE_MODE);
    } else {
      await fsp.copyFile(arg.sourceFilePath, arg.destinationFilePath);
      await fsp.chmod(arg.destinationFilePath, DEFAULT_FILE_MODE);
    }
    return true;
  });

  handle(IPC_DELETE_DIRECTORY_CHANNEL, async (evt, filePath: string) => {
    log.info(`[FileRemove] ${filePath}`);
    return await remove(filePath);
  });

  handle(IPC_READ_FILE_CHANNEL, async (evt, filePath: string) => {
    return await fsp.readFile(filePath, { encoding: "utf-8" });
  });

  handle(IPC_READ_FILE_BUFFER_CHANNEL, async (evt, filePath: string) => {
    return await fsp.readFile(filePath);
  });

  handle(IPC_WRITE_FILE_CHANNEL, async (evt, filePath: string, contents: string) => {
    return await fsp.writeFile(filePath, contents, { encoding: "utf-8", mode: DEFAULT_FILE_MODE });
  });

  handle(IPC_CREATE_TRAY_MENU_CHANNEL, (evt, config: SystemTrayConfig) => {
    return createTray(window, config);
  });

  handle(IPC_CREATE_APP_MENU_CHANNEL, (evt, config: MenuConfig) => {
    return createAppMenu(window, config);
  });

  handle(IPC_GET_LATEST_DIR_UPDATE_TIME, (evt, dirPath: string) => {
    return getLastModifiedFileDate(dirPath);
  });

  handle(IPC_LIST_DIR_RECURSIVE, (evt, dirPath: string): Promise<string[]> => {
    return readDirRecursive(dirPath);
  });

  handle(IPC_GET_DIRECTORY_TREE, (evt, dirPath: string): Promise<TreeNode> => {
    return getDirTree(dirPath);
  });

  handle(IPC_MINIMIZE_WINDOW, () => {
    if (window?.minimizable) {
      window.minimize();
    }
  });

  handle(IPC_MAXIMIZE_WINDOW, () => {
    if (window?.maximizable) {
      if (window.isMaximized()) {
        window.unmaximize();
      } else {
        window.maximize();
      }
    }
  });

  handle(IPC_CLOSE_WINDOW, () => {
    window?.close();
  });

  handle(IPC_FOCUS_WINDOW, () => {
    restoreWindow(window);
    window?.focus();
  });

  handle(IPC_RESTART_APP, () => {
    log.info(`[RestartApp]`);
    app.relaunch();
    app.quit();
  });

  handle(IPC_QUIT_APP, () => {
    log.info(`[QuitApp]`);
    app.quit();
  });

  handle(IPC_LIST_DISKS_WIN32, async () => {
    const diskInfos = await nodeDiskInfo.getDiskInfo();
    // Cant pass complex objects over the wire, make them simple
    return diskInfos.map((di) => {
      return {
        mounted: di.mounted,
        filesystem: di.filesystem,
      };
    });
  });

  handle(IPC_WINDOW_LEAVE_FULLSCREEN, () => {
    window?.setFullScreen(false);
  });

  handle(IPC_SHOW_OPEN_DIALOG, async (evt, options: OpenDialogOptions) => {
    return await dialog.showOpenDialog(options);
  });

  ipcMain.on(IPC_DOWNLOAD_FILE_CHANNEL, (evt, arg: DownloadRequest) => {
    handleDownloadFile(arg).catch((e) => console.error(e));
  });

  async function handleDownloadFile(arg: DownloadRequest) {
    try {
<<<<<<< HEAD
      await fsp.mkdir(arg.outputFolder, { recursive: true });
=======
      await fs.ensureDir(arg.outputFolder, 0o666);
>>>>>>> f99d207f

      const savePath = path.join(arg.outputFolder, `${nanoid()}-${arg.fileName}`);
      log.info(`[DownloadFile] '${arg.url}' -> '${savePath}'`);

      const { data } = await axios({
        url: arg.url,
        method: "GET",
        responseType: "stream",
        headers: {
          "User-Agent": USER_AGENT,
        },
        proxy: PROXY_INFO,
      });

      // const totalLength = headers["content-length"];
      // Progress is not shown anywhere
      // data.on("data", (chunk) => {
      //   log.info("DLPROG", arg.responseKey);
      // });

      const writer = fs.createWriteStream(savePath);
      data.pipe(writer);

      await new Promise((resolve, reject) => {
        writer.on("finish", resolve);
        writer.on("error", reject);
      });

      const status: DownloadStatus = {
        type: DownloadStatusType.Complete,
        savePath,
      };
      window.webContents.send(arg.responseKey, status);
    } catch (err) {
      log.error(err);
      const status: DownloadStatus = {
        type: DownloadStatusType.Error,
        error: err,
      };
      window.webContents.send(arg.responseKey, status);
    }
  }
}

// From: https://evandontje.com/2020/04/02/automatic-system-proxy-configuration-for-electron-applications/
async function getProxyInfo(window: BrowserWindow): Promise<ProxyInfo> {
  const session = window.webContents.session;

  const proxyUrl = await session.resolveProxy("https://wowup.io");
  // DIRECT means no proxy is configured
  if (proxyUrl === "DIRECT") {
    log.info("No proxy detected");
    return;
  }

  log.info(`Proxy detected: ${proxyUrl}`);
  const proxyUrlComponents = proxyUrl.split(":");

  const host = proxyUrlComponents[0].split(" ")[1];
  const port = parseInt(proxyUrlComponents[1], 10);

  return {
    host,
    port,
  };
}

// Adapted from https://github.com/thejoshwolfe/yauzl/blob/96f0eb552c560632a754ae0e1701a7edacbda389/examples/unzip.js#L124
function handleZipFile(err: Error, zipfile: yauzl.ZipFile, targetDir: string): Promise<boolean> {
  return new Promise((resolve, reject) => {
    if (err) {
      return reject(err);
    }

    zipfile.on("close", function () {
      resolve(true);
    });

    zipfile.on("error", (error: Error) => {
      reject(error);
    });

    zipfile.readEntry();
    zipfile.on("entry", function (entry) {
      if (/\/$/.test(entry.fileName)) {
        // directory file names end with '/'
        const dirPath = path.join(targetDir, entry.fileName);
        fs.mkdir(dirPath, { recursive: true }, function () {
          if (err) throw err;
          zipfile.readEntry();
        });
      } else {
        // ensure parent directory exists
        const filePath = path.join(targetDir, entry.fileName);
        const parentPath = path.join(targetDir, path.dirname(entry.fileName));
        fs.mkdir(parentPath, { recursive: true }, function () {
          zipfile.openReadStream(entry, (err, readStream) => {
            if (err) {
              throw err;
            }

            const filter = new Transform();
            filter._transform = function (chunk, encoding, cb) {
              cb(null, chunk);
            };
            filter._flush = function (cb) {
              process.stdout.write("\b \b\b \b\b \b\n");
              cb();
              zipfile.readEntry();
            };

            // pump file contents
            const writeStream = fs.createWriteStream(filePath);
            readStream.pipe(filter).pipe(writeStream);
          });
        });
      }
    });
  });
}<|MERGE_RESOLUTION|>--- conflicted
+++ resolved
@@ -485,11 +485,7 @@
 
   async function handleDownloadFile(arg: DownloadRequest) {
     try {
-<<<<<<< HEAD
       await fsp.mkdir(arg.outputFolder, { recursive: true });
-=======
-      await fs.ensureDir(arg.outputFolder, 0o666);
->>>>>>> f99d207f
 
       const savePath = path.join(arg.outputFolder, `${nanoid()}-${arg.fileName}`);
       log.info(`[DownloadFile] '${arg.url}' -> '${savePath}'`);
