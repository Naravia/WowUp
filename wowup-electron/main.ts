--- conflicted
+++ resolved
@@ -71,16 +71,11 @@
 const USER_AGENT = `WowUp-Client/${app.getVersion()} (${release()}; ${arch()}; +https://wowup.io)`;
 log.info("USER_AGENT", USER_AGENT);
 
-<<<<<<< HEAD
 let win: BrowserWindow = null;
 let tray: Tray = null;
 let ipcHandler: IpcHandler;
 
 const argv = require('minimist')(process.argv.slice(1), { 'boolean': ['serve','hidden'] });
-=======
-const args = process.argv.slice(1),
-  serve = args.some((val) => val === "--serve");
->>>>>>> 2b01e7ca
 
 function createTray() {
   const trayIconPath = path.join(__dirname, "assets", "wowup_logo_512np.png");
