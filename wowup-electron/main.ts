import {
  app,
  BrowserWindow,
  screen,
  BrowserWindowConstructorOptions,
  Tray,
  Menu,
  nativeImage,
  MenuItem,
  MenuItemConstructorOptions,
  ipcMain,
} from "electron";
import * as path from "path";
import * as url from "url";
import { release, arch } from "os";
import * as electronDl from "electron-dl";
import "./ipc-events";
import * as log from "electron-log";
import * as Store from "electron-store";
import { WindowState } from "./src/common/models/window-state";
import { Subject } from "rxjs";
import { debounceTime } from "rxjs/operators";
import { IpcHandler } from "./ipc-events";
import {
  COLLAPSE_TO_TRAY_PREFERENCE_KEY,
  USE_HARDWARE_ACCELERATION_PREFERENCE_KEY,
} from "./src/common/constants";
import { AppUpdater } from "./app-updater";

const isMac = process.platform === "darwin";
const isWin = process.platform === "win32";
const isLinux = process.platform === "linux";
const preferenceStore = new Store({ name: "preferences" });

let appIsQuitting = false;
let win: BrowserWindow = null;
let tray: Tray = null;
let ipcHandler: IpcHandler;
let appUpdater: AppUpdater;

// APP MENU SETUP
const appMenuTemplate: Array<
  MenuItemConstructorOptions | MenuItem
> = getAppMenu();

const appMenu = Menu.buildFromTemplate(appMenuTemplate);
Menu.setApplicationMenu(appMenu);

const LOG_PATH = path.join(app.getPath("userData"), "logs");
app.setAppLogsPath(LOG_PATH);
log.transports.file.resolvePath = (
  variables: log.PathVariables,
  _message?: log.LogMessage
) => {
  return path.join(LOG_PATH, variables.fileName);
};
log.info("Main starting");

app.setAppUserModelId("io.wowup.jliddev");

if (preferenceStore.get(USE_HARDWARE_ACCELERATION_PREFERENCE_KEY) === "false") {
  log.info("Hardware acceleration disabled");
  app.disableHardwareAcceleration();
} else {
  log.info("Hardware acceleration enabled");
}

app.commandLine.appendSwitch("disable-features", "OutOfBlinkCors");
electronDl();

const USER_AGENT = `WowUp-Client/${app.getVersion()} (${release()}; ${arch()}; +https://wowup.io)`;
log.info("USER_AGENT", USER_AGENT);

const args = process.argv.slice(1),
  serve = args.some((val) => val === "--serve");

function createTray() {
  const trayIconPath = path.join(__dirname, "assets", "wowup_logo_512np.png");
  const icon = nativeImage.createFromPath(trayIconPath).resize({ width: 16 });

  tray = new Tray(icon);
  const contextMenu = Menu.buildFromTemplate([
    { label: app.name, type: "normal", icon: icon, enabled: false },
    {
      label: "Show",
      click: () => {
        win.show();

        if (isMac) {
          app.dock.show();
        }
      },
    },
    { role: "quit" },
  ]);

  if (isWin) {
    tray.on("click", () => {
      win.show();
    });
  }

  tray.setToolTip("WowUp");
  tray.setContextMenu(contextMenu);
}

function windowStateManager(
  windowName: string,
  { width, height }: { width: number; height: number }
) {
  let window: BrowserWindow;
  let windowState: WindowState;
  const saveState$ = new Subject<void>();

  function setState() {
    let setDefaults = false;
    windowState = preferenceStore.get(
      `${windowName}-window-state`
    ) as WindowState;

    if (!windowState) {
      setDefaults = true;
    } else {
      log.info("found window state:", windowState);

      const valid = screen.getAllDisplays().some((display) => {
        return (
          windowState.x >= display.bounds.x &&
          windowState.y >= display.bounds.y &&
          windowState.x + windowState.width <=
            display.bounds.x + display.bounds.width &&
          windowState.y + windowState.height <=
            display.bounds.y + display.bounds.height
        );
      });

      if (!valid) {
        log.info("reset window state, bounds are outside displays");
        setDefaults = true;
      }
    }

    if (setDefaults) {
      log.info("setting window defaults");
      windowState = <WindowState>{ width, height };
    }
  }

  function saveState() {
    log.info("saving window state");
    if (!window.isMaximized() && !window.isFullScreen()) {
      windowState = { ...windowState, ...window.getBounds() };
    }
    windowState.isMaximized = window.isMaximized();
    windowState.isFullScreen = window.isFullScreen();
    preferenceStore.set(`${windowName}-window-state`, windowState);
  }

  function monitorState(win: BrowserWindow) {
    window = win;

    win.on("close", saveState);
    win.on("resize", () => saveState$.next());
    win.on("move", () => saveState$.next());
    win.on("closed", () => saveState$.unsubscribe());
  }

  saveState$.pipe(debounceTime(500)).subscribe(() => saveState());

  setState();

  return {
    ...windowState,
    monitorState,
  };
}

function createWindow(): BrowserWindow {
  // Main object for managing window state
  // Initialize with a window name and default size
  const mainWindowManager = windowStateManager("main", {
    width: 900,
    height: 600,
  });

  const windowOptions: BrowserWindowConstructorOptions = {
    width: mainWindowManager.width,
    height: mainWindowManager.height,
    x: mainWindowManager.x,
    y: mainWindowManager.y,
    backgroundColor: "#444444",
    title: "WowUp",
    titleBarStyle: "hidden",
    webPreferences: {
      preload: path.join(__dirname, "preload.js"),
      nodeIntegration: true,
      allowRunningInsecureContent: serve ? true : false,
      webSecurity: false,
      enableRemoteModule: true,
    },
    minWidth: 900,
    minHeight: 550,
    show: false,
  };

  if (isWin) {
    windowOptions.frame = false;
  }

  // Create the browser window.
  win = new BrowserWindow(windowOptions);
  ipcHandler = new IpcHandler(win);
  appUpdater = new AppUpdater(win);

  // Keep track of window state
  mainWindowManager.monitorState(win);

  win.webContents.userAgent = USER_AGENT;

  win.once("ready-to-show", () => {
<<<<<<< HEAD
    var startMinimized = (process.argv || []).indexOf('--hidden') !== -1;
    if (!startMinimized)
      win.show();
    autoUpdater.checkForUpdatesAndNotify().then((result) => {
      console.log("UPDATE", result);
    });
=======
    win.show();
>>>>>>> e435bac3
  });

  win.once("show", () => {
    if (mainWindowManager.isFullScreen) {
      win.setFullScreen(true);
    } else if (mainWindowManager.isMaximized) {
      win.maximize();
    }
  });

  if (isMac) {
    win.on("close", (e) => {
      if (appIsQuitting) {
        return;
      }

      e.preventDefault();
      win.hide();

      if (preferenceStore.get(COLLAPSE_TO_TRAY_PREFERENCE_KEY) === "true") {
        app.dock.hide();
      }
    });
  }

  win.once("closed", () => {
    win = null;
  });

  if (serve) {
    require("electron-reload")(__dirname, {
      electron: require(`${__dirname}/node_modules/electron`),
    });
    win.loadURL("http://localhost:4200");
  } else {
    win.loadURL(
      url.format({
        pathname: path.join(__dirname, "dist/index.html"),
        protocol: "file:",
        slashes: true,
      })
    );
  }

  // Emitted when the window is closed.
  // win.on('closed', () => {
  //   // Dereference the window object, usually you would store window
  //   // in an array if your app supports multi windows, this is the time
  //   // when you should delete the corresponding element.
  //   win = null;
  // });

  // win.on('minimize', function (event) {
  //   event.preventDefault();
  //   win.hide();
  // });

  // win.on('restore', function (event) {
  //   win.show();
  // });

  return win;
}

try {
  // Adapted from https://github.com/electron/electron/blob/master/docs/api/app.md#apprequestsingleinstancelock
  const singleInstanceLock = app.requestSingleInstanceLock();
  if (!singleInstanceLock) {
    app.quit();
  } else {
    app.on("second-instance", (event, commandLine, workingDirectory) => {
      // Someone tried to run a second instance, we should focus our window.
      if (win) {
        if (win.isMinimized()) {
          win.restore();
        }
        win.focus();
      }
    });
  }

  app.allowRendererProcessReuse = true;

  // This method will be called when Electron has finished
  // initialization and is ready to create browser windows.
  // Some APIs can only be used after this event occurs.
  // Added 400 ms to fix the black background issue while using transparent window. More detais at https://github.com/electron/electron/issues/15947
  app.on("ready", () => {
    setTimeout(() => {
      createWindow();
      createTray();
    }, 400);
  });

  app.on("before-quit", (e) => {
    appIsQuitting = true;
  });

  // Quit when all windows are closed.
  app.on("window-all-closed", () => {
    // On OS X it is common for applications and their menu bar
    // to stay active until the user quits explicitly with Cmd + Q
    if (process.platform !== "darwin") {
      app.quit();
    }
  });

  app.on("activate", () => {
    // On OS X it's common to re-create a window in the app when the
    // dock icon is clicked and there are no other windows open.
    if (isMac) {
      app.dock.show();
      win.show();
    }

    if (win === null) {
      createWindow();
    }
  });
} catch (e) {
  // Catch Error
  // throw e;
}

function getAppMenu(): Array<MenuItemConstructorOptions | MenuItem> {
  if (isMac) {
    return [
      {
        label: app.name,
        submenu: [{ role: "quit" }],
      },
      {
        label: "Edit",
        submenu: [
          { role: "undo" },
          { role: "redo" },
          { type: "separator" },
          { role: "cut" },
          { role: "copy" },
          { role: "paste" },
          { role: "selectAll" },
        ],
      },
      {
        label: "View",
        submenu: [
          { role: "reload" },
          { role: "forceReload" },
          { role: "toggleDevTools" },
          { type: "separator" },
          { role: "resetZoom" },
          { role: "zoomIn", accelerator: "CommandOrControl+=" },
          { role: "zoomOut" },
          { type: "separator" },
          { role: "togglefullscreen" },
        ],
      },
    ];
  } else if (isWin) {
    return [
      {
        label: "View",
        submenu: [
          { role: "resetZoom" },
          { role: "zoomIn", accelerator: "CommandOrControl+=" },
          { role: "zoomOut" },
          { type: "separator" },
          { role: "togglefullscreen" },
        ],
      },
    ];
  } else if (isLinux) {
    return [
      {
        label: app.name,
        submenu: [{ role: "quit" }],
      },
      {
        label: "Edit",
        submenu: [
          { role: "undo" },
          { role: "redo" },
          { type: "separator" },
          { role: "cut" },
          { role: "copy" },
          { role: "paste" },
          { role: "selectAll" },
        ],
      },
      {
        label: "View",
        submenu: [
          { role: "reload" },
          { role: "forceReload" },
          { role: "toggleDevTools" },
          { type: "separator" },
          { role: "resetZoom" },
          { role: "zoomIn", accelerator: "CommandOrControl+=" },
          { role: "zoomOut" },
          { type: "separator" },
          { role: "togglefullscreen" },
        ],
      },
    ];
  }

  return [];
}<|MERGE_RESOLUTION|>--- conflicted
+++ resolved
@@ -218,16 +218,9 @@
   win.webContents.userAgent = USER_AGENT;
 
   win.once("ready-to-show", () => {
-<<<<<<< HEAD
     var startMinimized = (process.argv || []).indexOf('--hidden') !== -1;
     if (!startMinimized)
       win.show();
-    autoUpdater.checkForUpdatesAndNotify().then((result) => {
-      console.log("UPDATE", result);
-    });
-=======
-    win.show();
->>>>>>> e435bac3
   });
 
   win.once("show", () => {
