import {
  app,
  BrowserWindow,
  screen,
  BrowserWindowConstructorOptions,
  Tray,
  Menu,
  nativeImage,
  ipcMain,
  MenuItem,
  MenuItemConstructorOptions,
} from "electron";
import * as path from "path";
import * as url from "url";
import { release, arch } from "os";
import * as electronDl from "electron-dl";
import "./ipc-events";
import * as log from "electron-log";
import { autoUpdater } from "electron-updater";
import * as Store from "electron-store";
import { WindowState } from "./src/common/models/window-state";
import { Subject } from "rxjs";
import { debounceTime } from "rxjs/operators";
<<<<<<< HEAD
import {
  collapseToTrayKey,
  useHardwareAccelerationKey,
} from "./src/constants";
=======
import { IpcHandler } from "./ipc-events";
>>>>>>> 5a2ac882

const isMac = process.platform === "darwin";
const isWin = process.platform === "win32";
const preferenceStore = new Store({ name: "preferences" });

let appIsQuitting = false;

autoUpdater.logger = log;
autoUpdater.allowPrerelease = true;
autoUpdater.channel = "alpha";
autoUpdater.on("update-available", () => {
  log.info("AVAILABLE");
  win.webContents.send("update_available");
});
autoUpdater.on("update-downloaded", () => {
  log.info("DOWNLOADED");
  win.webContents.send("update_downloaded");
});

const appMenuTemplate: Array<MenuItemConstructorOptions | MenuItem> = isMac
  ? [
    {
      label: app.name,
      submenu: [{ role: "quit" }],
    },
    {
      label: "Edit",
      submenu: [
        { role: "undo" },
        { role: "redo" },
        { type: "separator" },
        { role: "cut" },
        { role: "copy" },
        { role: "paste" },
        { role: "selectAll" },
      ],
    },
    {
      label: "View",
      submenu: [
        { role: "reload" },
        { role: "forceReload" },
        { role: "toggleDevTools" },
        { type: "separator" },
        { role: "resetZoom" },
        { role: "zoomIn", accelerator: "CommandOrControl+=" },
        { role: "zoomOut" },
        { type: "separator" },
        { role: "togglefullscreen" },
      ],
    },
  ]
  : [
    {
      label: "View",
      submenu: [
        { role: "resetZoom" },
        { role: "zoomIn", accelerator: "CommandOrControl+=" },
        { role: "zoomOut" },
        { type: "separator" },
        { role: "togglefullscreen" },
      ],
    },
  ];

const appMenu = Menu.buildFromTemplate(appMenuTemplate);
Menu.setApplicationMenu(appMenu);

const LOG_PATH = path.join(app.getPath("userData"), "logs");
app.setAppLogsPath(LOG_PATH);
log.transports.file.resolvePath = (
  variables: log.PathVariables,
  message?: log.LogMessage
) => {
  console.log("RES", path.join(LOG_PATH, variables.fileName));
  return path.join(LOG_PATH, variables.fileName);
};
log.info("Main starting");

if (preferenceStore.get(useHardwareAccelerationKey) === "false") {
  log.info("Hardware acceleration disabled");
  app.disableHardwareAcceleration();
} else {
  log.info("Hardware acceleration enabled");
}

app.commandLine.appendSwitch("disable-features", "OutOfBlinkCors");
electronDl();

const USER_AGENT = `WowUp-Client/${app.getVersion()} (${release()}; ${arch()}; +https://wowup.io)`;
log.info("USER_AGENT", USER_AGENT);

let win: BrowserWindow = null;
let tray: Tray = null;
let ipcHandler: IpcHandler;

const args = process.argv.slice(1),
  serve = args.some((val) => val === "--serve");

function createTray() {
  console.log("TRAY");
  const trayIconPath = path.join(__dirname, "assets", "wowup_logo_512np.png");
  const icon = nativeImage.createFromPath(trayIconPath).resize({ width: 16 });

  tray = new Tray(icon);
  const contextMenu = Menu.buildFromTemplate([
    { label: app.name, type: "normal", icon: icon, enabled: false },
    {
      label: "Show",
      click: () => {
        win.show();

        if (isMac) {
          app.dock.show();
        }
      },
    },
    { role: "quit" },
  ]);

  if (isWin) {
    tray.on("click", function (event) {
      console.log("SHOW");
      win.show();
    });
  }

  tray.setToolTip("WowUp");
  tray.setContextMenu(contextMenu);
}

function windowStateManager(
  windowName: string,
  { width, height }: { width: number; height: number }
) {
  let window: BrowserWindow;
  let windowState: WindowState;
  const saveState$ = new Subject<void>();

  function setState() {
    let setDefaults = false;
    windowState = preferenceStore.get(
      `${windowName}-window-state`
    ) as WindowState;

    if (!windowState) {
      setDefaults = true;
    } else {
      log.info("found window state:", windowState);

      const valid = screen.getAllDisplays().some((display) => {
        return (
          windowState.x >= display.bounds.x &&
          windowState.y >= display.bounds.y &&
          windowState.x + windowState.width <=
          display.bounds.x + display.bounds.width &&
          windowState.y + windowState.height <=
          display.bounds.y + display.bounds.height
        );
      });

      if (!valid) {
        log.info("reset window state, bounds are outside displays");
        setDefaults = true;
      }
    }

    if (setDefaults) {
      log.info("setting window defaults");
      windowState = <WindowState>{ width, height };
    }
  }

  function saveState() {
    log.info("saving window state");
    if (!window.isMaximized() && !window.isFullScreen()) {
      windowState = { ...windowState, ...window.getBounds() };
    }
    windowState.isMaximized = window.isMaximized();
    windowState.isFullScreen = window.isFullScreen();
    preferenceStore.set(`${windowName}-window-state`, windowState);
  }

  function monitorState(win: BrowserWindow) {
    window = win;

    win.on("close", saveState);
    win.on("resize", () => saveState$.next());
    win.on("move", () => saveState$.next());
    win.on("closed", () => saveState$.unsubscribe());
  }

  saveState$.pipe(debounceTime(500)).subscribe(() => saveState());

  setState();

  return {
    ...windowState,
    monitorState,
  };
}

function createWindow(): BrowserWindow {
  // Main object for managing window state
  // Initialize with a window name and default size
  const mainWindowManager = windowStateManager("main", {
    width: 900,
    height: 600,
  });

  const windowOptions: BrowserWindowConstructorOptions = {
    width: mainWindowManager.width,
    height: mainWindowManager.height,
    x: mainWindowManager.x,
    y: mainWindowManager.y,
    backgroundColor: "#444444",
    title: "WowUp",
    titleBarStyle: "hidden",
    webPreferences: {
      preload: path.join(__dirname, "preload.js"),
      nodeIntegration: true,
      allowRunningInsecureContent: serve ? true : false,
      webSecurity: false,
      enableRemoteModule: true,
    },
    minWidth: 900,
    minHeight: 550,
    show: false,
  };

  if (isWin) {
    windowOptions.frame = false;
  }

  // Create the browser window.
  win = new BrowserWindow(windowOptions);
  ipcHandler = new IpcHandler(win);

  // Keep track of window state
  mainWindowManager.monitorState(win);

  win.webContents.userAgent = USER_AGENT;

  win.once("ready-to-show", () => {
    win.show();
    autoUpdater.checkForUpdatesAndNotify().then((result) => {
      console.log("UPDATE", result);
    });
  });

  win.once("show", () => {
    if (mainWindowManager.isFullScreen) {
      win.setFullScreen(true);
    } else if (mainWindowManager.isMaximized) {
      win.maximize();
    }
  });

  if (isMac) {
    win.on("close", (e) => {
      if (appIsQuitting) {
        return;
      }

      e.preventDefault();
      win.hide();

      if (preferenceStore.get(collapseToTrayKey) === "true") {
        app.dock.hide();
      }
    });
  }

  win.once("closed", () => {
    win = null;
  });

  if (serve) {
    require("electron-reload")(__dirname, {
      electron: require(`${__dirname}/node_modules/electron`),
    });
    win.loadURL("http://localhost:4200");
  } else {
    win.loadURL(
      url.format({
        pathname: path.join(__dirname, "dist/index.html"),
        protocol: "file:",
        slashes: true,
      })
    );
  }

  // Emitted when the window is closed.
  // win.on('closed', () => {
  //   // Dereference the window object, usually you would store window
  //   // in an array if your app supports multi windows, this is the time
  //   // when you should delete the corresponding element.
  //   win = null;
  // });

  // win.on('minimize', function (event) {
  //   event.preventDefault();
  //   win.hide();
  // });

  // win.on('restore', function (event) {
  //   win.show();
  // });

  return win;
}

try {
  // Adapted from https://github.com/electron/electron/blob/master/docs/api/app.md#apprequestsingleinstancelock
  const singleInstanceLock = app.requestSingleInstanceLock();
  if (!singleInstanceLock) {
    app.quit();
  } else {
    app.on("second-instance", (event, commandLine, workingDirectory) => {
      // Someone tried to run a second instance, we should focus our window.
      if (win) {
        if (win.isMinimized()) {
          win.restore();
        }
        win.focus();
      }
    });
  }

  app.allowRendererProcessReuse = true;

  // This method will be called when Electron has finished
  // initialization and is ready to create browser windows.
  // Some APIs can only be used after this event occurs.
  // Added 400 ms to fix the black background issue while using transparent window. More detais at https://github.com/electron/electron/issues/15947
  app.on("ready", () => {
    setTimeout(() => {
      createWindow();
      createTray();
    }, 400);
  });

  app.on("before-quit", (e) => {
    appIsQuitting = true;
  });

  // Quit when all windows are closed.
  app.on("window-all-closed", () => {
    // On OS X it is common for applications and their menu bar
    // to stay active until the user quits explicitly with Cmd + Q
    if (process.platform !== "darwin") {
      app.quit();
    }
  });

  app.on("activate", () => {
    // On OS X it's common to re-create a window in the app when the
    // dock icon is clicked and there are no other windows open.
    if (isMac) {
      app.dock.show();
      win.show();
    }

    if (win === null) {
      createWindow();
    }
  });
} catch (e) {
  // Catch Error
  // throw e;
}
<|MERGE_RESOLUTION|>--- conflicted
+++ resolved
@@ -21,14 +21,11 @@
 import { WindowState } from "./src/common/models/window-state";
 import { Subject } from "rxjs";
 import { debounceTime } from "rxjs/operators";
-<<<<<<< HEAD
+import { IpcHandler } from "./ipc-events";
 import {
   collapseToTrayKey,
   useHardwareAccelerationKey,
 } from "./src/constants";
-=======
-import { IpcHandler } from "./ipc-events";
->>>>>>> 5a2ac882
 
 const isMac = process.platform === "darwin";
 const isWin = process.platform === "win32";
