﻿{
  "ChangeLogs": [
    {
<<<<<<< HEAD
      "Version": "1.19.0",
=======
      "Version": "1.18.3",
      "Description": "Add cuircuit breakers to reduce chaining failing calls onto apis."
    },
    {
      "Version": "1.18.2",
      "Description": "Add some shorter HTTP timeout times (4 seconds).\nAdd some feedback when scanning from a provider fails.\nFix a bug with CF sending empty current files."
    },
    {
      "Version": "1.18.1",
>>>>>>> a28bb3f0
      "Description": "Fix an issue with partial curse matches with no files or modules causing the whole curse scan to fail."
    },
    {
      "Version": "1.18.0",
      "Description": "Add an 'Open Folder' option to the addon context menu (By Xathz).\nAdd command line paramater to start the app minimized '-m' (By Noxis).\nAdd command line paramater to start the app and quit after auto updates are complete '-q' (By Noxis).\nAdd selector for when the app fails to automatically find WoW install folders.\nAdd the ability to select multiple addons and update their AutoUpdate status.\nAdd the ability to select multiple addons and update their Channel.\nAdd the ability to select multiple addons and re-install them.\nAdd the ability to select multiple addons and un-install them.\nFeatured addons are now sorted by download count.\nAddon icons should now be updated when a change is detected.\nThe system tray icon will now show the window when double clicked."
    },
    {
      "Version": "1.17.4",
      "Description": "Fix another CurseForge API error."
    },
    {
      "Version": "1.17.3",
      "Description": "Fix another CurseForge API error.\nAdd some better error logging around CurseForge scanning."
    },
    {
      "Version": "1.17.2",
      "Description": "Fix an issue with handling CurseForge API responses."
    },
    {
      "Version": "1.17.1",
      "Description": "Fix a visual bug where auto updated addons were not shown up to date on the My Addons page."
    },
    {
      "Version": "1.17.0",
      "Description": "Auto updates should function more like you would expect.\nSystem Notifications should appear when addons are auto updated.\nRe-Scan is now less desctructive, should preserve channels and auto update state.\nAdd the ability to update multiple clients at once by right clicking update-all.\nBug fixes.\nUI Updates."
    },
    {
      "Version": "1.16.6",
      "Description": "Actually fix the switch from stable to beta WowUp client?"
    },
    {
      "Version": "1.16.5",
      "Description": "Fix bug where the proper WowUp release channel version was not selected."
    },
    {
      "Version": "1.16.4",
      "Description": "When using alpha/beta addons, the latest release will always be recommended even if its not the same release type."
    },
    {
      "Version": "1.16.3",
      "Description": "Fix an issue causing a selected WoW client path to be overwritten at startup."
    },
    {
      "Version": "1.16.2",
      "Description": "Fix an issue with Alpha/Beta addons not being properly selected."
    },
    {
      "Version": "1.16.1",
      "Description": "Default addon channel can now be set separately per World of Warcraft client.\nAddons can now be set to auto update by default per World of Warcraft client.\nAttempt to make updating safer with rollback ability.\nContext information added to the bottom screen bar.\nSmall indicator for auto updated addons.\nWhen closing WowUp maximized it should start back up maximized.\nUI updates.\nBug Fixes."
    },
    {
      "Version": "1.16.0",
      "Description": "Remember the last selected client type.\nNew updater companion app, to deal with in-app update issues."
    },
    {
      "Version": "1.15.2",
      "Description": "Fix bug with local image paths for certain users."
    },
    {
      "Version": "1.15.1",
      "Description": "Add column sorting for My Addons page.\nTry out new error tracking service for telemetry users."
    },
    {
      "Version": "1.15.0",
      "Description": "All new scanning method, better results less 'Install' button.\nWowInterface support during scan.\nBetter TukUI support.\nNew filtering on the 'My Addons' page.\nSystem tray icons should not hang around after you close the app.\nNew option to switch between Stable and Beta WowUp releases.\nUI improvements.\nPerformance improvements."
    },
    {
      "Version": "1.14.12",
      "Description": "When running the app multiple times the original window should restore instead of showing an alert.\nAdd some color to the In-App update bar to make it more noticeable.\nAdd a column with the provider name to 'My Addons' page."
    },
    {
      "Version": "1.14.11",
      "Description": "Change the value used for current version for Curse addons.\nThis will require you to re-update all Curse addons."
    },
    {
      "Version": "1.14.10",
      "Description": "Bind the client type dropdown on 'My Addons' and 'Get Addons' to the same value to reduce confusion."
    },
    {
      "Version": "1.14.9",
      "Description": "Fix crash bug related to 'Update All' and alpha/beta addons.\nFix issue causing updated alpha/beta addons to revert to stable."
    },
    {
      "Version": "1.14.8",
      "Description": "Add Wow Interface integration for Scanning.\nAdd Wow Interface intergration for 'Install from URL'.\nPerformance updates."
    },
    {
      "Version": "1.14.7",
      "Description": "Fix install error when an addon has no files matching the selected channel.\nAttempt to fix some perfomance issues during install.\nSpeed up the scan process."
    },
    {
      "Version": "1.14.6",
      "Description": "In-App updates should now use the same GitHub download as the website.\nIf the In-App update fails to download dont just leave the user with a .bak file."
    },
    {
      "Version": "1.14.5",
      "Description": "Attempt to fix startup crash bug from windows for some users."
    },
    {
      "Version": "1.14.4",
      "Description": "Improve TukUI support while scanning, will now check for X-Tukui-ProjectID for improved results.\nAttempted to make the app single instance, so you cant launch it a bunch of times."
    },
    {
      "Version": "1.14.3",
      "Description": "Fix issue where addons from TukUI would not install correctly.\nAdd confirmation box to addon uninstall.\nNewly installed addons should appear in the correct spot in the list, not the bottom.\nUninstalling an addon sould be reflected on the 'Get Addons' page.\nRefreshing the 'Get Addons' page should show the correct addons now.\nAddon lists should scroll a little more smoothly."
    },
    {
      "Version": "1.14.2",
      "Description": "Add the ability to set a global addon channel."
    },
    {
      "Version": "1.14.1",
      "Description": "Fix issue with update button being shown over progress bar during auto update."
    },
    {
      "Version": "1.14.0",
      "Description": "Add the ability to set an addon as Auto Update, should happen on app start and when hitting refresh.\nAdded confirmation to the re-scan button to help avoid confusion."
    },
    {
      "Version": "1.13.0",
      "Description": "Add ability to install from GitHub URLS.\nAdd crude error reporting for telemetry users.\nTidy up options screen."
    },
    {
      "Version": "1.12.2",
      "Description": "Fix an issue with beta client crashing the app when detected."
    },
    {
      "Version": "1.12.1",
      "Description": "Attempt to fix issues with maxmizing the window going being the taskbar."
    },
    {
      "Version": "1.12.0",
      "Description": "Add basic addon search for Curse and TukUi.\nAdd Patreon button."
    },
    {
      "Version": "1.11.2",
      "Description": "Fix issue with new version check happening too fast."
    },
    {
      "Version": "1.11.1",
      "Description": "Fix crash bug when a search result has no valid file."
    },
    {
      "Version": "1.11.0",
      "Description": "Add support for Addon Channels (Stable/Beta/Alpha).\nImproved context menu UI.\nFix bug with trying to install TukUi from Get Addons page.\nImages should look much better now.\nFix various UI bugs."
    },
    {
      "Version": "1.10.4",
      "Description": "Try to add beta support."
    },
    {
      "Version": "1.10.3",
      "Description": "My Addon list should no longer duplicate when hitting update-all.\nNew scrollbar style."
    },
    {
      "Version": "1.10.2",
      "Description": "When trying to guess installed addons, prefer toc metadata."
    },
    {
      "Version": "1.10.1",
      "Description": "Hopefully improve install/uninstall breaking the app during certain actions."
    },
    {
      "Version": "1.10.0",
      "Description": "Requires Re-Scan.\nSupport for different locations per WoW client."
    },
    {
      "Version": "1.9.3",
      "Description": "UI updates."
    },
    {
      "Version": "1.9.2",
      "Description": "Add ignore right-click option."
    },
    {
      "Version": "1.9.1",
      "Description": "Add option for collapse to tray."
    },
    {
      "Version": "1.9.0",
      "Description": "Add In-App updating and restart.\nAdd Open Sans font to be more readible?"
    },
    {
      "Version": "1.8.2",
      "Description": "Add TukUI addons to the 'Get Addons' tab.\nAdd in some window position saving on Windows."
    },
    {
      "Version": "1.8.1",
      "Description": "Add per monitor DPI awareness on Windows."
    },
    {
      "Version": "1.8.0",
      "Description": "Add telemetry opt-in."
    },
    {
      "Version": "1.7.1",
      "Description": "Fix issue with update-all."
    },
    {
      "Version": "1.7.0",
      "Description": "Requires Re-Scan\nAdded Right-Click Re-Install.\nAdded Right-Click Uninstall."
    },
    {
      "Version": "1.6.1",
      "Description": "Report installed versoin, jazz up the user-agent."
    },
    {
      "Version": "1.6.0",
      "Description": "Add the new Get Addons screen."
    },
    {
      "Version": "1.5.1",
      "Description": "Requires Re-Scan.\nFix Curse addon filtering to not suggest 'alternate' packages.\nRename a column in the database."
    },
    {
      "Version": "1.5.0",
      "Description": "Add install tracking analytics."
    },
    {
      "Version": "1.4.0",
      "Description": "Add collapse to system tray."
    },
    {
      "Version": "1.3.0",
      "Description": "Requires Re-Scan.\nAdd support for TukUI/ElvUI."
    },
    {
      "Version": "1.2.6",
      "Description": "Requires Re-Scan.\nAdd addon name clicks to open their URL."
    },
    {
      "Version": "1.2.5",
      "Description": "Jazz up the about page."
    },
    {
      "Version": "1.2.4",
      "Description": "More protection against weird toc files.\nImprovements to re-scan function."
    },
    {
      "Version": "1.2.3",
      "Description": "Add some extra logging and error catching.\nFix some issues searching curse for addons for PTR clients."
    },
    {
      "Version": "1.2.2",
      "Description": "Add Show Log Files button.\nAdd in recurring call to check for app updates every 10 minutes.\nBetter wow folder selection validation."
    },
    {
      "Version": "1.2.1",
      "Description": "Add correct task bar icon."
    },
    {
      "Version": "1.2.0",
      "Description": "Add version checking to alert users of a new version available.\nFix support for classic/classic ptr/retail ptr addon folders."
    },
    {
      "Version": "1.1.0",
      "Description": "Attempt to add support for Retail and Classic PTR clients"
    },
    {
      "Version": "1.0.0",
      "Description": "Initial release!"
    }
  ]
}<|MERGE_RESOLUTION|>--- conflicted
+++ resolved
@@ -1,9 +1,10 @@
 ﻿{
   "ChangeLogs": [
     {
-<<<<<<< HEAD
       "Version": "1.19.0",
-=======
+      "Description": ""
+    },
+    {
       "Version": "1.18.3",
       "Description": "Add cuircuit breakers to reduce chaining failing calls onto apis."
     },
@@ -13,7 +14,6 @@
     },
     {
       "Version": "1.18.1",
->>>>>>> a28bb3f0
       "Description": "Fix an issue with partial curse matches with no files or modules causing the whole curse scan to fail."
     },
     {
