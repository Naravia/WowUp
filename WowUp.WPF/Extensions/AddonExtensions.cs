﻿using System.Collections.Generic;
using System.IO;
using System.Linq;
using WowUp.Common.Enums;
using WowUp.WPF.Entities;
using WowUp.WPF.Services.Contracts;
using WowUp.WPF.Utilities;

namespace WowUp.WPF.Extensions
{
    public static class AddonExtensions
    {
        public static Addon Assign(this Addon addon1, Addon addon2)
        {
            addon1.Name = addon2.Name;
            addon1.FolderName = addon2.FolderName;
            addon1.DownloadUrl = addon2.DownloadUrl;
            addon1.LatestVersion = addon2.LatestVersion;
            addon1.ExternalId = addon2.ExternalId;
            addon1.ProviderName = addon2.ProviderName;
            addon1.ExternalUrl = addon2.ExternalUrl;
            addon1.ThumbnailUrl = addon2.ThumbnailUrl;
            addon1.GameVersion = addon2.GameVersion;
            addon1.ClientType = addon2.ClientType;
            addon1.ChannelType = addon2.ChannelType;

            return addon1;
        }

        public static string GetThumbnailCacheName(this Addon addon)
        {
            if (string.IsNullOrEmpty(addon.ThumbnailUrl))
            {
                return string.Empty;
            }

            return $"{addon.Id}-thumb{Path.GetExtension(addon.ThumbnailUrl).ToLower()}";
        }

        public static string GetThumbnailCachePath(this Addon addon)
        {
            return Path.Combine(FileUtilities.ThumbnailCachePath, addon.GetThumbnailCacheName());
        }

        public static string GetThumbnailPath(this Addon addon)
        {
            var thumbnailCachePath = addon.GetThumbnailCachePath();
            if (string.IsNullOrEmpty(addon.ThumbnailUrl) || !File.Exists(thumbnailCachePath))
            {
                return "pack://application:,,,/WowUp;component/Assets/wowup_logo_1.png";
            }

            return thumbnailCachePath;
        }

        public static IList<string> GetInstalledDirectories(this Addon addon)
        {
            if (string.IsNullOrEmpty(addon.InstalledFolders))
            {
                return new List<string>();
            }

            return addon.InstalledFolders.Split(',').ToList();
        }

        public static bool CanInstall(this Addon addon)
        {
            return addon.GetDisplayState() == AddonDisplayState.Install;
        }

        public static bool CanUpdate(this Addon addon)
        {
            return addon.GetDisplayState() == AddonDisplayState.Update;
        }

        public static AddonDisplayState GetDisplayState(this Addon addon)
        {
            if (addon == null)
            {
                return AddonDisplayState.Unknown;
            }

            if (addon.IsIgnored)
            {
                return AddonDisplayState.Ignored;
            }

            if (string.IsNullOrEmpty(addon.InstalledVersion))
            {
                return AddonDisplayState.Install;
            }

            if (addon.InstalledVersion != addon.LatestVersion)
            {
                return AddonDisplayState.Update;
            }

            if (addon.InstalledVersion == addon.LatestVersion)
            {
                return AddonDisplayState.UpToDate;
            }

            return AddonDisplayState.Unknown;
        }

<<<<<<< HEAD
        public static bool Matches(this Addon addon1, Addon addon2)
        {
            return addon1.ExternalId == addon2.ExternalId &&
                addon1.ProviderName == addon2.ProviderName &&
                addon1.ClientType == addon2.ClientType;
        }
=======
        public static string GetFullFolderPath(this Addon addon, IWarcraftService warcraftService) => Path.GetFullPath(Path.Combine(warcraftService.GetAddonFolderPath(addon.ClientType), addon.FolderName));
>>>>>>> 78e6c7ce
    }
}<|MERGE_RESOLUTION|>--- conflicted
+++ resolved
@@ -103,15 +103,13 @@
             return AddonDisplayState.Unknown;
         }
 
-<<<<<<< HEAD
         public static bool Matches(this Addon addon1, Addon addon2)
         {
             return addon1.ExternalId == addon2.ExternalId &&
                 addon1.ProviderName == addon2.ProviderName &&
                 addon1.ClientType == addon2.ClientType;
         }
-=======
+
         public static string GetFullFolderPath(this Addon addon, IWarcraftService warcraftService) => Path.GetFullPath(Path.Combine(warcraftService.GetAddonFolderPath(addon.ClientType), addon.FolderName));
->>>>>>> 78e6c7ce
     }
 }