--- conflicted
+++ resolved
@@ -76,11 +76,7 @@
     - name: Install .NET Core
       uses: actions/setup-dotnet@v1
       with:
-<<<<<<< HEAD
-        dotnet-version: 3.1.401
-=======
         dotnet-version: '3.1.x'
->>>>>>> fd1c9f81
 
     # Add  MSBuild to the PATH: https://github.com/microsoft/setup-msbuild
     - name: Setup MSBuild.exe
